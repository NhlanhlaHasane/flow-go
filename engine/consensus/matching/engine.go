--- conflicted
+++ resolved
@@ -35,7 +35,6 @@
 // from verification nodes), and saves the seals into seals mempool for adding
 // into a new block.
 type Engine struct {
-<<<<<<< HEAD
 	unit                      *engine.Unit                    // used to control startup/shutdown
 	log                       zerolog.Logger                  // used to log relevant actions with context
 	engineMetrics             module.EngineMetrics            // used to track sent and received messages
@@ -58,35 +57,10 @@
 	isCheckingSealing         *atomic.Bool                    // used to rate limit the checksealing call
 	sealingThreshold          uint                            // how many blocks between sealed/finalized before we request execution receipts and approvals
 	maxResultsToRequest       int                             // max number of finalized blocks for which we request execution results
-	requireApprovals          bool                            // flag to disable verifying chunk approvals
+	requiredChunkApprovals    uint                            // required number of chunk approvals
 	receiptValidator          module.ReceiptValidator         // used to validate receipts
 	requestTracker            *RequestTracker                 // used to cout the number of approval requests by chunk ([result id][chunk index]=>count)
 	approvalRequestsThreshold uint64                          // min height difference between the latest finalized block and the block incorporating a result we would re-request approvals for
-=======
-	unit                    *engine.Unit                    // used to control startup/shutdown
-	log                     zerolog.Logger                  // used to log relevant actions with context
-	engineMetrics           module.EngineMetrics            // used to track sent and received messages
-	tracer                  module.Tracer                   // used to trace execution
-	mempool                 module.MempoolMetrics           // used to track mempool size
-	metrics                 module.ConsensusMetrics         // used to track consensus metrics
-	state                   protocol.State                  // used to access the  protocol state
-	me                      module.Local                    // used to access local node information
-	requester               module.Requester                // used to request missing execution receipts by block ID
-	resultsDB               storage.ExecutionResults        // used to check previous results are known
-	headersDB               storage.Headers                 // used to check sealed headers
-	indexDB                 storage.Index                   // used to check payloads for results
-	incorporatedResults     mempool.IncorporatedResults     // holds incorporated results in memory
-	receipts                mempool.Receipts                // holds execution receipts in memory
-	approvals               mempool.Approvals               // holds result approvals in memory
-	seals                   mempool.IncorporatedResultSeals // holds the seals that were produced by the matching engine
-	missing                 map[flow.Identifier]uint        // track how often a block was missing
-	assigner                module.ChunkAssigner            // chunk assignment object
-	isCheckingSealing       *atomic.Bool                    // used to rate limit the checkingSealing calls
-	requestReceiptThreshold uint                            // how many blocks between sealed/finalized before we request execution receipts
-	maxResultsToRequest     int                             // max number of finalized blocks for which we request execution results
-	requiredChunkApprovals  uint                            // required number of chunk approvals
-	receiptValidator        module.ReceiptValidator         // used to validate receipts
->>>>>>> c65d1d71
 }
 
 // New creates a new collection propagation engine.
@@ -114,7 +88,6 @@
 
 	// initialize the propagation engine with its dependencies
 	e := &Engine{
-<<<<<<< HEAD
 		unit:                      engine.NewUnit(),
 		log:                       log.With().Str("engine", "matching").Logger(),
 		engineMetrics:             engineMetrics,
@@ -136,35 +109,10 @@
 		sealingThreshold:          10,
 		maxResultsToRequest:       200,
 		assigner:                  assigner,
-		requireApprovals:          requireApprovals,
+		requiredChunkApprovals:    requiredChunkApprovals,
 		receiptValidator:          validator,
 		requestTracker:            NewRequestTracker(10, 30),
 		approvalRequestsThreshold: 10,
-=======
-		unit:                    engine.NewUnit(),
-		log:                     log.With().Str("engine", "matching").Logger(),
-		engineMetrics:           engineMetrics,
-		tracer:                  tracer,
-		mempool:                 mempool,
-		metrics:                 conMetrics,
-		state:                   state,
-		me:                      me,
-		requester:               requester,
-		resultsDB:               resultsDB,
-		headersDB:               headersDB,
-		indexDB:                 indexDB,
-		incorporatedResults:     incorporatedResults,
-		receipts:                receipts,
-		approvals:               approvals,
-		seals:                   seals,
-		missing:                 make(map[flow.Identifier]uint),
-		isCheckingSealing:       atomic.NewBool(false),
-		requestReceiptThreshold: 10,
-		maxResultsToRequest:     200,
-		assigner:                assigner,
-		requiredChunkApprovals:  requiredChunkApprovals,
-		receiptValidator:        validator,
->>>>>>> c65d1d71
 	}
 
 	e.mempool.MempoolEntries(metrics.ResourceResult, e.incorporatedResults.Size())
@@ -998,7 +946,7 @@
 	// Skip requesting approvals if they are not required for sealing.
 	// TODO: this is only here temporarily to ease the migration to new chunk
 	// based sealing.
-	if !e.requireApprovals {
+	if e.requiredChunkApprovals <= 0 {
 		return nil
 	}
 
