// (c) 2019 Dapper Labs - ALL RIGHTS RESERVED

package matching

import (
	"fmt"
	"os"
	"testing"
	"time"

	"github.com/rs/zerolog"
	"github.com/stretchr/testify/mock"
	"github.com/stretchr/testify/suite"

	"github.com/onflow/flow-go/engine"
	"github.com/onflow/flow-go/model/chunks"
	"github.com/onflow/flow-go/model/flow"
	"github.com/onflow/flow-go/model/messages"
	"github.com/onflow/flow-go/module/metrics"
	mockmodule "github.com/onflow/flow-go/module/mock"
	"github.com/onflow/flow-go/module/trace"
	"github.com/onflow/flow-go/network/mocknetwork"
	"github.com/onflow/flow-go/storage"
	"github.com/onflow/flow-go/utils/unittest"
)

// 1. Matching engine should validate the incoming receipt (aka ExecutionReceipt):
//     1. it should stores it to the mempool if valid
//     2. it should ignore it when:
//         1. the origin is invalid [Condition removed for now -> will be replaced by valid EN signature in future]
//         2. the role is invalid
//         3. the result (a receipt has one result, multiple receipts might have the same result) has been sealed already
//         4. the receipt has been received before
//         5. the result has been received before
// 2. Matching engine should validate the incoming approval (aka ResultApproval):
//     1. it should store it to the mempool if valid
//     2. it should ignore it when:
//         1. the origin is invalid
//         2. the role is invalid
//         3. the result has been sealed already
// 3. Matching engine should be able to find matched results:
//     1. It should find no matched result if there is no result and no approval
//     2. it should find 1 matched result if we received a receipt, and the block has no payload (impossible now, system every block will have at least one chunk to verify)
//     3. It should find no matched result if there is only result, but no approval (skip for now, because we seal results without approvals)
// 4. Matching engine should be able to seal a matched result:
//     1. It should not seal a matched result if:
//         1. the block is missing (consensus hasn’t received this executed block yet)
//         2. the approvals for a certain chunk are insufficient (skip for now, because we seal results without approvals)
//         3. there is some chunk didn’t receive enough approvals
//         4. the previous result is not known
//         5. the previous result references the wrong block
//     2. It should seal a matched result if the approvals are sufficient
// 5. Matching engine should request results from execution nodes:
//     1. If there are unsealed and finalized blocks, it should request the execution receipts from the execution nodes.
func TestMatchingEngine(t *testing.T) {
	suite.Run(t, new(MatchingSuite))
}

type MatchingSuite struct {
	unittest.BaseChainSuite
	// misc SERVICE COMPONENTS which are injected into Matching Engine
	requester         *mockmodule.Requester
	receiptValidator  *mockmodule.ReceiptValidator
	approvalValidator *mockmodule.ApprovalValidator

	// MATCHING ENGINE
	matching *Engine
}

func (ms *MatchingSuite) SetupTest() {
	// ~~~~~~~~~~~~~~~~~~~~~~~~~~ SETUP SUITE ~~~~~~~~~~~~~~~~~~~~~~~~~~ //
	ms.SetupChain()

	log := zerolog.New(os.Stderr)
	metrics := metrics.NewNoopCollector()
	tracer := trace.NewNoopTracer()

	// ~~~~~~~~~~~~~~~~~~~~~~~ SETUP MATCHING ENGINE ~~~~~~~~~~~~~~~~~~~~~~~ //
	ms.requester = new(mockmodule.Requester)
	ms.receiptValidator = &mockmodule.ReceiptValidator{}
	ms.approvalValidator = &mockmodule.ApprovalValidator{}

	ms.matching = &Engine{
		log:                                  log,
		tracer:                               tracer,
		engineMetrics:                        metrics,
		mempool:                              metrics,
		metrics:                              metrics,
		state:                                ms.State,
		receiptRequester:                     ms.requester,
		receiptsDB:                           ms.ReceiptsDB,
		headersDB:                            ms.HeadersDB,
		indexDB:                              ms.IndexDB,
		incorporatedResults:                  ms.ResultsPL,
		receipts:                             ms.ReceiptsPL,
		approvals:                            ms.ApprovalsPL,
		seals:                                ms.SealsPL,
		sealingThreshold:                     10,
		maxResultsToRequest:                  200,
		assigner:                             ms.Assigner,
		receiptValidator:                     ms.receiptValidator,
		requestTracker:                       NewRequestTracker(1, 3),
		approvalRequestsThreshold:            10,
		requiredApprovalsForSealConstruction: DefaultRequiredApprovalsForSealConstruction,
		emergencySealingActive:               false,
		approvalValidator:                    ms.approvalValidator,
	}
}

// Test that we reject receipts for unknown blocks without generating an error
func (ms *MatchingSuite) TestOnReceiptUnknownBlock() {
	// This receipt has a random block ID, so the matching engine won't find it.
	receipt := unittest.ExecutionReceiptFixture()

	// OnReceipt should reject the receipt without throwing an error
	err := ms.matching.OnReceipt(receipt.ExecutorID, receipt)
	ms.Require().NoError(err, "should drop receipt for unknown block without error")

	ms.ReceiptsPL.AssertNumberOfCalls(ms.T(), "Add", 0)
	ms.ResultsPL.AssertNumberOfCalls(ms.T(), "Add", 0)
}

// matching engine should drop Result for known block that is already sealed
// without trying to store anything
func (ms *MatchingSuite) TestOnReceiptSealedResult() {
	originID := ms.ExeID
	receipt := unittest.ExecutionReceiptFixture(
		unittest.WithExecutorID(originID),
		unittest.WithResult(unittest.ExecutionResultFixture(unittest.WithBlock(&ms.LatestSealedBlock))),
	)

	err := ms.matching.OnReceipt(originID, receipt)
	ms.Require().NoError(err, "should ignore receipt for sealed result")

	ms.ReceiptsDB.AssertNumberOfCalls(ms.T(), "Store", 0)
	ms.ResultsPL.AssertNumberOfCalls(ms.T(), "Add", 0)
}

// Test that we drop receipts that are already pooled
func (ms *MatchingSuite) TestOnReceiptPendingReceipt() {
	receipt := unittest.ExecutionReceiptFixture(
		unittest.WithExecutorID(ms.ExeID),
		unittest.WithResult(unittest.ExecutionResultFixture(unittest.WithBlock(&ms.UnfinalizedBlock))),
	)

	ms.receiptValidator.On("Validate", []*flow.ExecutionReceipt{receipt}).Return(nil)

	// setup the receipts mempool to check if we attempted to add the receipt to
	// the mempool, and return false as we are testing the case where it was already in the mempool
	ms.ReceiptsPL.On("AddReceipt", receipt, ms.UnfinalizedBlock.Header).Return(false, nil).Once()

	// OnReceipt should return immediately after realizing the receipt is already in the mempool
	// but without throwing any errors
	err := ms.matching.OnReceipt(receipt.ExecutorID, receipt)
	ms.Require().NoError(err, "should ignore already pending receipt")

	ms.ReceiptsPL.AssertExpectations(ms.T())
	ms.ReceiptsDB.AssertNumberOfCalls(ms.T(), "Add", 0)
	ms.ResultsPL.AssertNumberOfCalls(ms.T(), "Add", 0)
}

// Test that we store different receipts for the same result
func (ms *MatchingSuite) TestOnReceiptPendingResult() {
	originID := ms.ExeID
	receipt := unittest.ExecutionReceiptFixture(
		unittest.WithExecutorID(originID),
		unittest.WithResult(unittest.ExecutionResultFixture(unittest.WithBlock(&ms.UnfinalizedBlock))),
	)
	ms.receiptValidator.On("Validate", []*flow.ExecutionReceipt{receipt}).Return(nil)

	// setup the results mempool to check if we attempted to insert the
	// incorporated result, and return false as if it was already in the mempool
	// TODO: remove for later sealing phases
	ms.ResultsPL.
		On("Add", incorporatedResult(receipt.ExecutionResult.BlockID, &receipt.ExecutionResult)).
		Return(false, nil).Once()

	// Expect the receipt to be added to mempool
	ms.ReceiptsPL.On("AddReceipt", receipt, ms.UnfinalizedBlock.Header).Return(true, nil).Once()

	err := ms.matching.OnReceipt(receipt.ExecutorID, receipt)
	ms.Require().NoError(err, "should not error for different receipt for already pending result")
	ms.ReceiptsPL.AssertExpectations(ms.T())
	ms.ResultsPL.AssertExpectations(ms.T())
	ms.ReceiptsDB.AssertNumberOfCalls(ms.T(), "Store", 1)
}

// TestOnReceipt_ReceiptInPersistentStorage verifies that Matching Engine adds
// a receipt to the mempool, even if it is already in persistent storage. This
// can happen after a crash, where the mempools got wiped
func (ms *MatchingSuite) TestOnReceipt_ReceiptInPersistentStorage() {
	originID := ms.ExeID
	receipt := unittest.ExecutionReceiptFixture(
		unittest.WithExecutorID(originID),
		unittest.WithResult(unittest.ExecutionResultFixture(unittest.WithBlock(&ms.UnfinalizedBlock))),
	)
	ms.receiptValidator.On("Validate", []*flow.ExecutionReceipt{receipt}).Return(nil)

	// Persistent storage layer for Receipts has the receipt already stored
	ms.ReceiptsDB.On("Store", receipt).Return(storage.ErrAlreadyExists).Once()

	// The receipt should be added to the receipts mempool
	ms.ReceiptsPL.On("AddReceipt", receipt, ms.UnfinalizedBlock.Header).Return(true, nil).Once()
	// The result should be added to the IncorporatedReceipts mempool (shortcut sealing Phase 2b):
	// TODO: remove for later sealing phases
	ms.ResultsPL.
		On("Add", incorporatedResult(receipt.ExecutionResult.BlockID, &receipt.ExecutionResult)).
		Return(true, nil).Once()

	err := ms.matching.OnReceipt(receipt.ExecutorID, receipt)
	ms.Require().NoError(err, "should not error for different receipt for already pending result")
	ms.ReceiptsPL.AssertExpectations(ms.T())
	ms.ResultsPL.AssertExpectations(ms.T())
	ms.ReceiptsDB.AssertNumberOfCalls(ms.T(), "Store", 1)
}

// try to submit a receipt that should be valid
func (ms *MatchingSuite) TestOnReceiptValid() {
	originID := ms.ExeID
	receipt := unittest.ExecutionReceiptFixture(
		unittest.WithExecutorID(originID),
		unittest.WithResult(unittest.ExecutionResultFixture(unittest.WithBlock(&ms.UnfinalizedBlock))),
	)

	ms.receiptValidator.On("Validate", []*flow.ExecutionReceipt{receipt}).Return(nil).Once()

	// we expect that receipt is added to mempool
	ms.ReceiptsPL.On("AddReceipt", receipt, ms.UnfinalizedBlock.Header).Return(true, nil).Once()

	// setup the results mempool to check if we attempted to add the incorporated result
	ms.ResultsPL.
		On("Add", incorporatedResult(receipt.ExecutionResult.BlockID, &receipt.ExecutionResult)).
		Return(true, nil).Once()

	// OnReceipt should run to completion without throwing an error
	err := ms.matching.OnReceipt(receipt.ExecutorID, receipt)
	ms.Require().NoError(err, "should add receipt and result to mempool if valid")

	ms.receiptValidator.AssertExpectations(ms.T())
	ms.ReceiptsPL.AssertExpectations(ms.T())
	ms.ResultsPL.AssertExpectations(ms.T())
}

// TestOnReceiptInvalid tests that we reject receipts that don't pass the ReceiptValidator
func (ms *MatchingSuite) TestOnReceiptInvalid() {
	// we use the same Receipt as in TestOnReceiptValid to ensure that the matching engine is not
	// rejecting the receipt for any other reason
	originID := ms.ExeID
	receipt := unittest.ExecutionReceiptFixture(
		unittest.WithExecutorID(originID),
		unittest.WithResult(unittest.ExecutionResultFixture(unittest.WithBlock(&ms.UnfinalizedBlock))),
	)
	ms.receiptValidator.On("Validate", []*flow.ExecutionReceipt{receipt}).Return(engine.NewInvalidInputError("")).Once()

	err := ms.matching.OnReceipt(receipt.ExecutorID, receipt)
	ms.Require().NoError(err, "should handle error internally")

	// return exception
	ms.receiptValidator.On("Validate", []*flow.ExecutionReceipt{receipt}).Return(fmt.Errorf("")).Once()
	err = ms.matching.OnReceipt(receipt.ExecutorID, receipt)
	ms.Require().Error(err, "should fail with exception")

	ms.receiptValidator.AssertExpectations(ms.T())
	ms.ReceiptsDB.AssertNumberOfCalls(ms.T(), "Store", 0)
	ms.ResultsPL.AssertNumberOfCalls(ms.T(), "Add", 0)
}

// try to submit an approval where the message origin is inconsistent with the message creator
func (ms *MatchingSuite) TestApprovalInvalidOrigin() {
	// approval from valid origin (i.e. a verification node) but with random ApproverID
	originID := ms.VerID
	approval := unittest.ResultApprovalFixture() // with random ApproverID

	err := ms.matching.OnApproval(originID, approval)
	ms.Require().NoError(err, "should handle error internally")

	// approval from random origin but with valid ApproverID (i.e. a verification node)
	originID = unittest.IdentifierFixture() // random origin
	approval = unittest.ResultApprovalFixture(unittest.WithApproverID(ms.VerID))

	err = ms.matching.OnApproval(originID, approval)
	ms.Require().NoError(err, "should handle error internally")

	// In both cases, we expect the approval to be rejected without hitting the mempools
	ms.ApprovalsPL.AssertNumberOfCalls(ms.T(), "Add", 0)
}

// try to submit an approval for a known block
func (ms *MatchingSuite) TestOnApprovalValid() {
	originID := ms.VerID
	approval := unittest.ResultApprovalFixture(
		unittest.WithBlockID(ms.UnfinalizedBlock.ID()),
		unittest.WithApproverID(originID),
	)

	ms.approvalValidator.On("Validate", approval).Return(nil).Once()

	// check that the approval is correctly added
	ms.ApprovalsPL.On("Add", approval).Return(true, nil).Once()

<<<<<<< HEAD
	// OnApproval should not throw an error
	err := ms.matching.OnApproval(approval.Body.ApproverID, approval)
	ms.Require().NoError(err, "should cache approvals for unknown blocks")
=======
	// onApproval should run to completion without throwing any errors
	err := ms.matching.onApproval(approval.Body.ApproverID, approval)
	ms.Require().NoError(err, "should add approval to mempool if valid")
>>>>>>> 4a72d97d

	ms.approvalValidator.AssertExpectations(ms.T())
	ms.ApprovalsPL.AssertExpectations(ms.T())
}

// try to submit an invalid approval
func (ms *MatchingSuite) TestOnApprovalInvalid() {
	originID := ms.VerID
	approval := unittest.ResultApprovalFixture(
		unittest.WithBlockID(ms.UnfinalizedBlock.ID()),
		unittest.WithApproverID(originID),
	)

<<<<<<< HEAD
	err := ms.matching.OnApproval(originID, approval)
	ms.Require().NoError(err, "should handle error internally")
=======
	ms.approvalValidator.On("Validate", approval).Return(engine.NewInvalidInputError("")).Once()

	err := ms.matching.onApproval(approval.Body.ApproverID, approval)
	ms.Require().Error(err, "should report error if invalid")
	ms.Assert().True(engine.IsInvalidInputError(err))
>>>>>>> 4a72d97d

	ms.approvalValidator.AssertExpectations(ms.T())
	ms.ApprovalsPL.AssertNumberOfCalls(ms.T(), "Add", 0)
}

// try to submit an approval which is already outdated.
func (ms *MatchingSuite) TestOnApprovalOutdated() {
	originID := ms.VerID
	approval := unittest.ResultApprovalFixture(
		unittest.WithBlockID(ms.UnfinalizedBlock.ID()),
		unittest.WithApproverID(originID),
	)
<<<<<<< HEAD
	ms.Identities[originID].Stake = 0

	err := ms.matching.OnApproval(originID, approval)
	ms.Require().NoError(err, "should handle error internally")
=======
>>>>>>> 4a72d97d

	// Make sure the approval is added to the cache for future processing
	ms.ApprovalsPL.On("Add", approval).Return(true, nil).Once()

	ms.approvalValidator.On("Validate", approval).Return(engine.NewOutdatedInputErrorf("")).Once()

<<<<<<< HEAD
	err := ms.matching.OnApproval(originID, approval)
	ms.Require().NoError(err, "should ignore approval for sealed result")
=======
	err := ms.matching.onApproval(approval.Body.ApproverID, approval)
	ms.Require().NoError(err, "should ignore if approval is outdated")
>>>>>>> 4a72d97d

	ms.approvalValidator.AssertExpectations(ms.T())
	ms.ApprovalsPL.AssertNumberOfCalls(ms.T(), "Add", 0)
}

// try to submit an approval that is already in the mempool
func (ms *MatchingSuite) TestOnApprovalPendingApproval() {
	originID := ms.VerID
	approval := unittest.ResultApprovalFixture(unittest.WithApproverID(originID))

	// setup the approvals mempool to check that we attempted to add the
	// approval, and return false (approval already in the mempool)
	ms.ApprovalsPL.On("Add", approval).Return(false, nil).Once()

<<<<<<< HEAD
	// OnApproval should return immediately after trying to insert the approval,
	// without throwing any errors
	err := ms.matching.OnApproval(approval.Body.ApproverID, approval)
	ms.Require().NoError(err, "should ignore approval if already pending")

	ms.ApprovalsPL.AssertExpectations(ms.T())
}

// try to submit an approval for a known block
func (ms *MatchingSuite) TestOnApprovalValid() {
	originID := ms.VerID
	approval := unittest.ResultApprovalFixture(
		unittest.WithBlockID(ms.UnfinalizedBlock.ID()),
		unittest.WithApproverID(originID),
	)

	// check that the approval is correctly added
	ms.ApprovalsPL.On("Add", approval).Return(true, nil).Once()

	// OnApproval should run to completion without throwing any errors
	err := ms.matching.OnApproval(approval.Body.ApproverID, approval)
	ms.Require().NoError(err, "should add approval to mempool if valid")

=======
	// process as valid approval
	ms.approvalValidator.On("Validate", approval).Return(nil).Once()

	err := ms.matching.onApproval(approval.Body.ApproverID, approval)
	ms.Require().NoError(err)
>>>>>>> 4a72d97d
	ms.ApprovalsPL.AssertExpectations(ms.T())
}

// try to get matched results with nothing in memory pools
func (ms *MatchingSuite) TestSealableResultsEmptyMempools() {
	results, _, err := ms.matching.sealableResults()
	ms.Require().NoError(err, "should not error with empty mempools")
	ms.Assert().Empty(results, "should not have matched results with empty mempools")
}

// TestSealableResultsValid tests matching.Engine.sealableResults():
//  * a well-formed incorporated result R is in the mempool
//  * sufficient number of valid result approvals for result R
//  * R.PreviousResultID references a known result (i.e. stored in ResultsDB)
//  * R forms a valid sub-graph with its previous result (aka parent result)
// Method Engine.sealableResults() should return R as an element of the sealable results
func (ms *MatchingSuite) TestSealableResultsValid() {
	valSubgrph := ms.ValidSubgraphFixture()
	ms.AddSubgraphFixtureToMempools(valSubgrph)

	// test output of Matching Engine's sealableResults()
	results, _, err := ms.matching.sealableResults()
	ms.Require().NoError(err)
	ms.Assert().Equal(1, len(results), "expecting a single return value")
	ms.Assert().Equal(valSubgrph.IncorporatedResult.ID(), results[0].ID(), "expecting a single return value")
}

// Try to seal a result for which we don't have the block.
// This tests verifies that Matching engine is performing self-consistency checking:
// Not finding the block for an incorporated result is a fatal
// implementation bug, as we only add results to the IncorporatedResults
// mempool, where _both_ the block that incorporates the result as well
// as the block the result pertains to are known
func (ms *MatchingSuite) TestSealableResultsMissingBlock() {
	valSubgrph := ms.ValidSubgraphFixture()
	ms.AddSubgraphFixtureToMempools(valSubgrph)
	delete(ms.Blocks, valSubgrph.Block.ID()) // remove block the execution receipt pertains to

	_, _, err := ms.matching.sealableResults()
	ms.Require().Error(err)
}

// TestSealableResultsUnassignedVerifiers tests that matching.Engine.sealableResults():
// only considers approvals from assigned verifiers
func (ms *MatchingSuite) TestSealableResultsUnassignedVerifiers() {
	subgrph := ms.ValidSubgraphFixture()

	assignedVerifiersPerChunk := uint(len(ms.Approvers) / 2)
	assignment := chunks.NewAssignment()
	approvals := make(map[uint64]map[flow.Identifier]*flow.ResultApproval)
	for _, chunk := range subgrph.IncorporatedResult.Result.Chunks {
		assignment.Add(chunk, ms.Approvers[0:assignedVerifiersPerChunk].NodeIDs()) // assign leading half verifiers

		// generate approvals by _tailing_ half verifiers
		chunkApprovals := make(map[flow.Identifier]*flow.ResultApproval)
		for _, approver := range ms.Approvers[assignedVerifiersPerChunk:len(ms.Approvers)] {
			chunkApprovals[approver.NodeID] = unittest.ApprovalFor(subgrph.IncorporatedResult.Result, chunk.Index, approver.NodeID)
		}
		approvals[chunk.Index] = chunkApprovals
	}
	subgrph.Assignment = assignment
	subgrph.Approvals = approvals

	ms.AddSubgraphFixtureToMempools(subgrph)

	results, _, err := ms.matching.sealableResults()
	ms.Require().NoError(err)
	ms.Assert().Empty(results, "should not select result with ")
	ms.ApprovalsPL.AssertExpectations(ms.T()) // asserts that ResultsPL.Rem(incorporatedResult.ID()) was called
}

// TestSealableResults_UnknownVerifiers tests that matching.Engine.sealableResults():
//   * removes approvals from unknown verification nodes from mempool
func (ms *MatchingSuite) TestSealableResults_ApprovalsForUnknownBlockRemain() {
	// make child block for UnfinalizedBlock, i.e.:
	//   <- UnfinalizedBlock <- block
	// and create Execution result ands approval for this block
	block := unittest.BlockWithParentFixture(ms.UnfinalizedBlock.Header)
	er := unittest.ExecutionResultFixture(unittest.WithBlock(&block))
	app1 := unittest.ApprovalFor(er, 0, unittest.IdentifierFixture()) // from unknown node

	ms.ApprovalsPL.On("All").Return([]*flow.ResultApproval{app1})
	chunkApprovals := make(map[flow.Identifier]*flow.ResultApproval)
	chunkApprovals[app1.Body.ApproverID] = app1
	ms.ApprovalsPL.On("ByChunk", er.ID(), 0).Return(chunkApprovals)

	_, _, err := ms.matching.sealableResults()
	ms.Require().NoError(err)
	ms.ApprovalsPL.AssertNumberOfCalls(ms.T(), "RemApproval", 0)
	ms.ApprovalsPL.AssertNumberOfCalls(ms.T(), "RemChunk", 0)
}

// TestRemoveApprovalsFromInvalidVerifiers tests that matching.Engine.sealableResults():
//   * removes approvals from invalid verification nodes from mempool
// This may occur when the block wasn't know when the node received the approval.
// Note: we test a scenario here, were result is sealable; it just has additional
//      approvals from invalid nodes
func (ms *MatchingSuite) TestRemoveApprovalsFromInvalidVerifiers() {
	subgrph := ms.ValidSubgraphFixture()

	// add invalid approvals to leading chunk:
	app1 := unittest.ApprovalFor(subgrph.IncorporatedResult.Result, 0, unittest.IdentifierFixture()) // from unknown node
	app2 := unittest.ApprovalFor(subgrph.IncorporatedResult.Result, 0, ms.ExeID)                     // from known but non-VerificationNode
	ms.Identities[ms.VerID].Stake = 0
	app3 := unittest.ApprovalFor(subgrph.IncorporatedResult.Result, 0, ms.VerID) // from zero-weight VerificationNode
	subgrph.Approvals[0][app1.Body.ApproverID] = app1
	subgrph.Approvals[0][app2.Body.ApproverID] = app2
	subgrph.Approvals[0][app3.Body.ApproverID] = app3

	ms.AddSubgraphFixtureToMempools(subgrph)

	// we expect business logic to remove the approval from the unknown node
	ms.ApprovalsPL.On("RemApproval", unittest.EntityWithID(app1.ID())).Return(true, nil).Once()
	ms.ApprovalsPL.On("RemApproval", unittest.EntityWithID(app2.ID())).Return(true, nil).Once()
	ms.ApprovalsPL.On("RemApproval", unittest.EntityWithID(app3.ID())).Return(true, nil).Once()

	_, _, err := ms.matching.sealableResults()
	ms.Require().NoError(err)
	ms.ApprovalsPL.AssertExpectations(ms.T()) // asserts that ResultsPL.Rem(incorporatedResult.ID()) was called
}

// TestSealableResultsInsufficientApprovals tests matching.Engine.sealableResults():
//  * a result where at least one chunk has not enough approvals (require
//    currently at least one) should not be sealable
func (ms *MatchingSuite) TestSealableResultsInsufficientApprovals() {
	subgrph := ms.ValidSubgraphFixture()
	delete(subgrph.Approvals, uint64(len(subgrph.Result.Chunks)-1))
	ms.AddSubgraphFixtureToMempools(subgrph)

	// test output of Matching Engine's sealableResults()
	results, _, err := ms.matching.sealableResults()
	ms.Require().NoError(err)
	ms.Assert().Empty(results, "expecting no sealable result")
}

// TestSealableResultsEmergencySealingMultipleCandidates tests matching.Engine.sealableResults():
// When emergency sealing is active we should be able to identify and pick as candidates incorporated results
// that are deep enough but still without verifications.
func (ms *MatchingSuite) TestSealableResultsEmergencySealingMultipleCandidates() {
	// make sure that emergency sealing is enabled
	ms.matching.emergencySealingActive = true
	emergencySealingCandidates := make([]flow.Identifier, 10)

	for i := range emergencySealingCandidates {
		block := unittest.BlockWithParentFixture(ms.LatestFinalizedBlock.Header)
		receipt := unittest.ExecutionReceiptFixture(
			unittest.WithExecutorID(ms.ExeID),
			unittest.WithResult(unittest.ExecutionResultFixture(unittest.WithBlock(ms.LatestFinalizedBlock))))
		block.SetPayload(flow.Payload{
			Receipts: []*flow.ExecutionReceipt{receipt},
		})
		// TODO: replace this with block.ID(), for now IncoroporatedBlockID == ExecutionResult.BlockID
		emergencySealingCandidates[i] = receipt.ExecutionResult.BlockID
		ms.Extend(&block)
		delete(ms.PendingApprovals[receipt.ExecutionResult.ID()], uint64(len(receipt.ExecutionResult.Chunks)-1))
		ms.LatestFinalizedBlock = &block
	}

	// at this point we have results without enough approvals
	// no sealable results expected
	results, _, err := ms.matching.sealableResults()
	ms.Require().NoError(err)
	ms.Assert().Empty(results, "expecting no sealable result")

	// setup a new finalized block which is new enough that satisfies emergency sealing condition
	for i := 0; i < DefaultEmergencySealingThreshold; i++ {
		block := unittest.BlockWithParentFixture(ms.LatestFinalizedBlock.Header)
		ms.Extend(&block)
		ms.LatestFinalizedBlock = &block
	}

	// once emergency sealing is active and ERs are deep enough in chain
	// we are expecting all stalled seals to be selected as candidates
	results, _, err = ms.matching.sealableResults()
	ms.Require().NoError(err)
	ms.Require().Equal(len(emergencySealingCandidates), len(results), "expecting valid number of sealable results")
	for _, id := range emergencySealingCandidates {
		matched := false
		for _, ir := range results {
			if ir.IncorporatedBlockID == id {
				matched = true
				break
			}
		}
		ms.Assert().True(matched, "expect to find IR with valid ID")
	}
}

// TestRequestPendingReceipts tests matching.Engine.requestPendingReceipts():
//   * generate n=100 consecutive blocks, where the first one is sealed and the last one is final
func (ms *MatchingSuite) TestRequestPendingReceipts() {
	// create blocks
	n := 100
	orderedBlocks := make([]flow.Block, 0, n)
	parentBlock := ms.UnfinalizedBlock
	for i := 0; i < n; i++ {
		block := unittest.BlockWithParentFixture(parentBlock.Header)
		ms.Blocks[block.ID()] = &block
		orderedBlocks = append(orderedBlocks, block)
		parentBlock = block
	}

	// progress latest sealed and latest finalized:
	ms.LatestSealedBlock = orderedBlocks[0]
	ms.LatestFinalizedBlock = &orderedBlocks[n-1]

	// Expecting all blocks to be requested: from sealed height + 1 up to (incl.) latest finalized
	for i := 1; i < n; i++ {
		id := orderedBlocks[i].ID()
		ms.requester.On("Query", id, mock.Anything).Return().Once()
	}
	ms.SealsPL.On("All").Return([]*flow.IncorporatedResultSeal{}).Maybe()

	_, err := ms.matching.requestPendingReceipts()
	ms.Require().NoError(err, "should request results for pending blocks")
	ms.requester.AssertExpectations(ms.T()) // asserts that requester.EntityByID(<blockID>, filter.Any) was called
}

// TestRequestPendingApprovals checks that requests are sent only for chunks
// that have not collected enough approvals yet, and are sent only to the
// verifiers assigned to those chunks. It also checks that the threshold and
// rate limiting is respected.
func (ms *MatchingSuite) TestRequestPendingApprovals() {

	// n is the total number of blocks and incorporated-results we add to the
	// chain and mempool
	n := 100

	// s is the number of incorporated results that have already collected
	// enough approval for every chunk, so they should not require any approval
	// requests
	s := 50

	// create blocks
	unsealedFinalizedBlocks := make([]flow.Block, 0, n)
	parentBlock := ms.UnfinalizedBlock
	for i := 0; i < n; i++ {
		block := unittest.BlockWithParentFixture(parentBlock.Header)
		ms.Blocks[block.ID()] = &block
		unsealedFinalizedBlocks = append(unsealedFinalizedBlocks, block)
		parentBlock = block
	}

	// progress latest sealed and latest finalized:
	ms.LatestSealedBlock = unsealedFinalizedBlocks[0]
	ms.LatestFinalizedBlock = &unsealedFinalizedBlocks[n-1]

	// add an unfinalized block; it shouldn't require an approval request
	unfinalizedBlock := unittest.BlockWithParentFixture(parentBlock.Header)
	ms.Blocks[unfinalizedBlock.ID()] = &unfinalizedBlock

	// we will assume that all chunks are assigned to the same two verifiers.
	verifiers := unittest.IdentifierListFixture(2)

	// the matching engine requires approvals from both verifiers for each chunk
	ms.matching.requiredApprovalsForSealConstruction = 2

	// expectedRequests collects the set of ApprovalRequests that should be sent
	expectedRequests := []*messages.ApprovalRequest{}

	// populate the incorporated-results mempool with:
	// - 50 that have collected two signatures per chunk
	// - 25 that have collected only one signature
	// - 25 that have collected no signatures
	//
	// each chunk is assigned to both verifiers we defined above
	//
	// we populate expectedRequests with requests for chunks that are missing
	// signatures, and that are below the approval request threshold.
	//
	//     sealed          unsealed/finalized
	// |              ||                        |
	// 1 <- 2 <- .. <- s <- s+1 <- .. <- n-t <- n
	//                 |                  |
	//                    expected reqs
	for i := 0; i < n; i++ {

		// Create an incorporated result for unsealedFinalizedBlocks[i].
		// By default the result will contain 17 chunks.
		ir := unittest.IncorporatedResult.Fixture(
			unittest.IncorporatedResult.WithResult(
				unittest.ExecutionResultFixture(
					unittest.WithBlock(&unsealedFinalizedBlocks[i]),
				),
			),
			unittest.IncorporatedResult.WithIncorporatedBlockID(
				unsealedFinalizedBlocks[i].ID(),
			),
		)

		assignment := chunks.NewAssignment()

		for _, chunk := range ir.Result.Chunks {

			// assign the verifier to this chunk
			assignment.Add(chunk, verifiers)
			ms.Assigner.On("Assign", ir.Result, ir.IncorporatedBlockID).Return(assignment, nil)

			if i < s {
				// the first s results receive 2 signatures per chunk
				ir.AddSignature(chunk.Index, verifiers[0], unittest.SignatureFixture())
				ir.AddSignature(chunk.Index, verifiers[1], unittest.SignatureFixture())
			} else {
				if i < s+25 {
					// the next 25 have only 1 signature
					ir.AddSignature(chunk.Index, verifiers[0], unittest.SignatureFixture())
				}
				// all these chunks are missing at least one signature so we
				// expect requests to be sent out if the result's block is below
				// the threshold
				if i < n-int(ms.matching.approvalRequestsThreshold) {
					expectedRequests = append(expectedRequests,
						&messages.ApprovalRequest{
							ResultID:   ir.Result.ID(),
							ChunkIndex: chunk.Index,
						})
				}
			}
		}

		ms.PendingResults[ir.ID()] = ir
	}

	// exp is the number of requests that we expect
	exp := n - s - int(ms.matching.approvalRequestsThreshold)

	// add an incorporated-result for a block that was already sealed. We
	// expect that no approval requests will be sent for this result, even if it
	// hasn't collected any approvals yet.
	sealedBlockIR := unittest.IncorporatedResult.Fixture(
		unittest.IncorporatedResult.WithResult(
			unittest.ExecutionResultFixture(
				unittest.WithBlock(&ms.LatestSealedBlock),
			),
		),
		unittest.IncorporatedResult.WithIncorporatedBlockID(
			ms.LatestSealedBlock.ID(),
		),
	)
	ms.PendingResults[sealedBlockIR.ID()] = sealedBlockIR

	// add an incorporated-result for an unfinalized block. It should not
	// generate any requests either.
	unfinalizedBlockIR := unittest.IncorporatedResult.Fixture(
		unittest.IncorporatedResult.WithResult(
			unittest.ExecutionResultFixture(
				unittest.WithBlock(&unfinalizedBlock),
			),
		),
		unittest.IncorporatedResult.WithIncorporatedBlockID(
			unfinalizedBlock.ID(),
		),
	)
	ms.PendingResults[unfinalizedBlock.ID()] = unfinalizedBlockIR

	// wire-up the approval requests conduit to keep track of all sent requests
	// and check that the targets match with the verifiers who haven't signed
	requests := []*messages.ApprovalRequest{}
	conduit := &mocknetwork.Conduit{}
	// mock the Publish method when requests are sent to 2 verifiers
	conduit.On("Publish", mock.Anything, mock.Anything, mock.Anything).
		Return(nil).
		Run(func(args mock.Arguments) {
			// collect the request
			ar, ok := args[0].(*messages.ApprovalRequest)
			ms.Assert().True(ok)
			requests = append(requests, ar)
		})
	// mock the Publish method when requests are sent to only 1 verifier (which
	// should be verifiers[1] by design, because we only included a signature
	// from verifiers[0])
	conduit.On("Publish", mock.Anything, mock.Anything).
		Return(nil).
		Run(func(args mock.Arguments) {
			// collect the request
			ar, ok := args[0].(*messages.ApprovalRequest)
			ms.Assert().True(ok)
			requests = append(requests, ar)

			// check that the target is the verifier for which the approval is
			// missing
			target, ok := args[1].(flow.Identifier)
			ms.Assert().True(ok)
			ms.Assert().Equal(verifiers[1], target)
		})
	ms.matching.approvalConduit = conduit

	_, err := ms.matching.requestPendingApprovals()
	ms.Require().NoError(err)

	// first time it goes through, no requests should be made because of the
	// blackout period
	ms.Assert().Len(requests, 0)

	// Check the request tracker
	ms.Assert().Equal(exp, len(ms.matching.requestTracker.index))
	for _, expectedRequest := range expectedRequests {
		requestItem := ms.matching.requestTracker.Get(
			expectedRequest.ResultID,
			expectedRequest.ChunkIndex,
		)
		ms.Assert().Equal(uint(0), requestItem.Requests)
	}

	// wait for the max blackout period to elapse and retry
	time.Sleep(3 * time.Second)
	_, err = ms.matching.requestPendingApprovals()
	ms.Require().NoError(err)

	// now we expect that requests have been sent for the chunks that haven't
	// collected enough approvals
	ms.Assert().Len(requests, len(expectedRequests))

	// Check the request tracker
	ms.Assert().Equal(exp, len(ms.matching.requestTracker.index))
	for _, expectedRequest := range expectedRequests {
		requestItem := ms.matching.requestTracker.Get(
			expectedRequest.ResultID,
			expectedRequest.ChunkIndex,
		)
		ms.Assert().Equal(uint(1), requestItem.Requests)
	}
}

// incorporatedResult returns a testify `argumentMatcher` that only accepts an
// IncorporatedResult with the given parameters
func incorporatedResult(blockID flow.Identifier, result *flow.ExecutionResult) interface{} {
	return mock.MatchedBy(func(ir *flow.IncorporatedResult) bool {
		return ir.IncorporatedBlockID == blockID && ir.Result.ID() == result.ID()
	})
}<|MERGE_RESOLUTION|>--- conflicted
+++ resolved
@@ -298,15 +298,9 @@
 	// check that the approval is correctly added
 	ms.ApprovalsPL.On("Add", approval).Return(true, nil).Once()
 
-<<<<<<< HEAD
 	// OnApproval should not throw an error
 	err := ms.matching.OnApproval(approval.Body.ApproverID, approval)
 	ms.Require().NoError(err, "should cache approvals for unknown blocks")
-=======
-	// onApproval should run to completion without throwing any errors
-	err := ms.matching.onApproval(approval.Body.ApproverID, approval)
-	ms.Require().NoError(err, "should add approval to mempool if valid")
->>>>>>> 4a72d97d
 
 	ms.approvalValidator.AssertExpectations(ms.T())
 	ms.ApprovalsPL.AssertExpectations(ms.T())
@@ -320,16 +314,13 @@
 		unittest.WithApproverID(originID),
 	)
 
-<<<<<<< HEAD
-	err := ms.matching.OnApproval(originID, approval)
+	ms.approvalValidator.On("Validate", approval).Return(engine.NewInvalidInputError("")).Once()
+	err := ms.matching.OnApproval(approval.Body.ApproverID, approval)
 	ms.Require().NoError(err, "should handle error internally")
-=======
-	ms.approvalValidator.On("Validate", approval).Return(engine.NewInvalidInputError("")).Once()
-
-	err := ms.matching.onApproval(approval.Body.ApproverID, approval)
-	ms.Require().Error(err, "should report error if invalid")
-	ms.Assert().True(engine.IsInvalidInputError(err))
->>>>>>> 4a72d97d
+
+	ms.approvalValidator.On("Validate", approval).Return(fmt.Errorf("")).Once()
+	err = ms.matching.OnApproval(approval.Body.ApproverID, approval)
+	ms.Require().Error(err, "should fail with exception")
 
 	ms.approvalValidator.AssertExpectations(ms.T())
 	ms.ApprovalsPL.AssertNumberOfCalls(ms.T(), "Add", 0)
@@ -342,26 +333,14 @@
 		unittest.WithBlockID(ms.UnfinalizedBlock.ID()),
 		unittest.WithApproverID(originID),
 	)
-<<<<<<< HEAD
-	ms.Identities[originID].Stake = 0
-
-	err := ms.matching.OnApproval(originID, approval)
-	ms.Require().NoError(err, "should handle error internally")
-=======
->>>>>>> 4a72d97d
 
 	// Make sure the approval is added to the cache for future processing
 	ms.ApprovalsPL.On("Add", approval).Return(true, nil).Once()
 
 	ms.approvalValidator.On("Validate", approval).Return(engine.NewOutdatedInputErrorf("")).Once()
 
-<<<<<<< HEAD
-	err := ms.matching.OnApproval(originID, approval)
-	ms.Require().NoError(err, "should ignore approval for sealed result")
-=======
-	err := ms.matching.onApproval(approval.Body.ApproverID, approval)
+	err := ms.matching.OnApproval(approval.Body.ApproverID, approval)
 	ms.Require().NoError(err, "should ignore if approval is outdated")
->>>>>>> 4a72d97d
 
 	ms.approvalValidator.AssertExpectations(ms.T())
 	ms.ApprovalsPL.AssertNumberOfCalls(ms.T(), "Add", 0)
@@ -376,37 +355,11 @@
 	// approval, and return false (approval already in the mempool)
 	ms.ApprovalsPL.On("Add", approval).Return(false, nil).Once()
 
-<<<<<<< HEAD
-	// OnApproval should return immediately after trying to insert the approval,
-	// without throwing any errors
-	err := ms.matching.OnApproval(approval.Body.ApproverID, approval)
-	ms.Require().NoError(err, "should ignore approval if already pending")
-
-	ms.ApprovalsPL.AssertExpectations(ms.T())
-}
-
-// try to submit an approval for a known block
-func (ms *MatchingSuite) TestOnApprovalValid() {
-	originID := ms.VerID
-	approval := unittest.ResultApprovalFixture(
-		unittest.WithBlockID(ms.UnfinalizedBlock.ID()),
-		unittest.WithApproverID(originID),
-	)
-
-	// check that the approval is correctly added
-	ms.ApprovalsPL.On("Add", approval).Return(true, nil).Once()
-
-	// OnApproval should run to completion without throwing any errors
-	err := ms.matching.OnApproval(approval.Body.ApproverID, approval)
-	ms.Require().NoError(err, "should add approval to mempool if valid")
-
-=======
 	// process as valid approval
 	ms.approvalValidator.On("Validate", approval).Return(nil).Once()
 
 	err := ms.matching.onApproval(approval.Body.ApproverID, approval)
 	ms.Require().NoError(err)
->>>>>>> 4a72d97d
 	ms.ApprovalsPL.AssertExpectations(ms.T())
 }
 
