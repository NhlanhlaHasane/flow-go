--- conflicted
+++ resolved
@@ -266,10 +266,6 @@
 		return nil, fmt.Errorf("failed to store assignment collector into the tree: %w", err)
 	}
 	t.forest.AddVertex(vertex)
-<<<<<<< HEAD
-=======
-	t.size += 1 // TODO: caution this is imprecise. If we have already concurrenlty pruned
->>>>>>> e2252540
 
 	// An assignment collector is processable if and only if:
 	// either (i) the parent result is the latest sealed result (seal is finalized)
