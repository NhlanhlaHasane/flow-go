--- conflicted
+++ resolved
@@ -21,17 +21,11 @@
 	ProtocolSynchronization = 66 // synchronization protocol
 
 	// Execution 100-199
-<<<<<<< HEAD
 	ExecutionReceiptProvider = 100
 	ExecutionStateProvider   = 101
 	ExecutionComputer        = 102
 	ChunkDataPackProvider    = 103
-=======
-	ReceiptProvider        = 100
-	ExecutionStateProvider = 101
-	ExecutionExecution     = 102
-	ExecutionSync          = 103
->>>>>>> 758fbecf
+	ExecutionSync            = 104
 
 	// Verification 150-199
 	ApprovalProvider = 150
