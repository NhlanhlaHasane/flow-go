--- conflicted
+++ resolved
@@ -246,17 +246,7 @@
 	txID := transactionBody.ID()
 	blockID := block.ID()
 
-<<<<<<< HEAD
-	ids := unittest.IdentityListFixture(1)
-	receipt := unittest.ReceiptForBlockFixture(&block)
-	receipt.ExecutorID = ids[0].NodeID
-	suite.receipts.
-		On("ByBlockID", mock.Anything).
-		Return(flow.ExecutionReceiptList{receipt}, nil)
-	suite.snapshot.On("Identities", mock.Anything).Return(ids, nil)
-=======
 	suite.setupReceipts(&block)
->>>>>>> b2649577
 
 	// create a mock connection factory
 	connFactory := new(backendmock.ConnectionFactory)
@@ -550,11 +540,7 @@
 			receipt1.ExecutionResult = receipt2.ExecutionResult
 			suite.receipts.
 				On("ByBlockID", b.ID()).
-<<<<<<< HEAD
-				Return(flow.ExecutionReceiptList{r}, nil).Once()
-=======
-				Return([]*flow.ExecutionReceipt{receipt1, receipt2}, nil).Once()
->>>>>>> b2649577
+				Return(flow.ExecutionReceiptList{receipt1, receipt2}, nil).Once()
 		}
 
 		return headers
@@ -917,18 +903,7 @@
 		Return(exeResp, nil).
 		Once()
 
-<<<<<<< HEAD
-	ids := unittest.IdentityListFixture(1)
-	receipt := unittest.ReceiptForBlockFixture(&block)
-	receipt.ExecutorID = ids[0].NodeID
-	suite.receipts.
-		On("ByBlockID", blockID).
-		Return(flow.ExecutionReceiptList{receipt}, nil).Once()
-	suite.snapshot.On("Identities", mock.Anything).Return(ids, nil)
-
-=======
 	suite.setupReceipts(&block)
->>>>>>> b2649577
 	// create a mock connection factory
 	connFactory := new(backendmock.ConnectionFactory)
 	connFactory.On("GetExecutionAPIClient", mock.Anything).Return(suite.execClient, &mockCloser{}, nil)
@@ -1060,13 +1035,9 @@
 		blockIDExecNodeMap[block.ID()] = ids
 		allExecutionIDs = append(allExecutionIDs, ids...)
 
-<<<<<<< HEAD
-		receipts := make(flow.ExecutionReceiptList, receiptPerBlock)
-=======
 		// same execution result for all receipts for this block
 		executionResult := unittest.ExecutionResultFixture()
-		receipts := make([]*flow.ExecutionReceipt, receiptPerBlock)
->>>>>>> b2649577
+		receipts := make(flow.ExecutionReceiptList, receiptPerBlock)
 		for j := 0; j < receiptPerBlock; j++ {
 			r := unittest.ReceiptForBlockFixture(block)
 			r.ExecutorID = ids[j].NodeID
@@ -1116,7 +1087,7 @@
 	receipt2.ExecutorID = ids[1].NodeID
 	receipt1.ExecutionResult = receipt2.ExecutionResult
 
-	receipts := []*flow.ExecutionReceipt{receipt1, receipt2}
+	receipts := flow.ExecutionReceiptList{receipt1, receipt2}
 	suite.receipts.
 		On("ByBlockID", block.ID()).
 		Return(receipts, nil)
