package executor

import (
	"fmt"

	"github.com/dapperlabs/flow-go/engine/execution/execution/state"
	"github.com/dapperlabs/flow-go/engine/execution/execution/virtualmachine"
	"github.com/dapperlabs/flow-go/model/flow"
)

// A BlockExecutor executes the transactions in a block.
type BlockExecutor interface {
	ExecuteBlock(*ExecutableBlock) (*flow.ExecutionResult, error)
}

type blockExecutor struct {
	vm    virtualmachine.VirtualMachine
	state state.ExecutionState
}

// NewBlockExecutor creates a new block executor.
func NewBlockExecutor(vm virtualmachine.VirtualMachine, state state.ExecutionState) BlockExecutor {
	return &blockExecutor{
		vm:    vm,
		state: state,
	}
}

// ExecuteBlock executes a block and returns the resulting chunks.
func (e *blockExecutor) ExecuteBlock(
	block *ExecutableBlock,
) (*flow.ExecutionResult, error) {
	chunks, endState, err := e.executeBlock(block)
	if err != nil {
		return nil, fmt.Errorf("failed to execute transactions: %w", err)
	}

	// TODO: compute block fees & reward payments

	result := generateExecutionResultForBlock(block, chunks, endState)

	return result, nil
}

func (e *blockExecutor) executeBlock(
	block *ExecutableBlock,
) (chunk []*flow.Chunk, endState flow.StateCommitment, err error) {
	blockCtx := e.vm.NewBlockContext(block.Block)

	var startState flow.StateCommitment

	// get initial start state from parent block
	startState, err = e.state.StateCommitmentByBlockID(block.Block.ParentID)
	if err != nil {
		return nil, nil, fmt.Errorf("failed to fetch starting state commitment: %w", err)
	}

	chunks := make([]*flow.Chunk, len(block.Collections))

	for i, collection := range block.Collections {
		chunk, endState, err := e.executeCollection(i, blockCtx, startState, collection)
		if err != nil {
			return nil, nil, fmt.Errorf("failed to execute collection: %w", err)
		}

		chunks[i] = chunk
		startState = endState
	}

	return chunks, endState, nil
}

func (e *blockExecutor) executeCollection(
	index int,
	blockCtx virtualmachine.BlockContext,
	startState flow.StateCommitment,
	collection *ExecutableCollection,
) (
	chunk *flow.Chunk,
	endState flow.StateCommitment,
	err error,
) {
	chunkView := e.state.NewView(startState)

	for _, tx := range collection.Transactions {
		txView := chunkView.NewChild()

		result, err := blockCtx.ExecuteTransaction(txView, tx)
		if err != nil {
			return nil, nil, fmt.Errorf("failed to execute transaction: %w", err)
		}

		if result.Succeeded() {
			chunkView.ApplyDelta(txView.Delta())
		}
	}

	endState, err = e.state.CommitDelta(chunkView.Delta())
	if err != nil {
		return nil, nil, fmt.Errorf("failed to apply chunk delta: %w", err)
	}

<<<<<<< HEAD
	chunk = &flow.Chunk{
=======
	err = e.state.PersistStateCommitment(block.ID(), &endState)
	if err != nil {
		return nil, fmt.Errorf("failed to store state commitment: %w", err)
	}

	// TODO: (post-MVP) implement real chunking
	// MVP uses single chunk per block
	chunk := &flow.Chunk{
>>>>>>> ca3d2549
		ChunkBody: flow.ChunkBody{
			CollectionIndex: uint(index),
			StartState:      startState,
			// TODO: include event collection hash
			EventCollection: flow.ZeroID,
			// TODO: record gas used
			TotalComputationUsed: 0,
			// TODO: record first tx gas used
			FirstTransactionComputationUsed: 0,
		},
		Index:    0,
		EndState: endState,
	}

	return chunk, endState, nil
}

// generateExecutionResultForBlock creates a new execution result for a block from
// the provided chunk results.
<<<<<<< HEAD
func generateExecutionResultForBlock(
	block *ExecutableBlock,
	chunks []*flow.Chunk,
	endState flow.StateCommitment,
) flow.ExecutionResult {
	return flow.ExecutionResult{
=======
func generateExecutionResultForBlock(block ExecutableBlock, chunks []*flow.Chunk) *flow.ExecutionResult {
	var finalStateCommitment flow.StateCommitment

	// If block is not empty, set final state to the final state of the last chunk.
	// Otherwise, set to the final state of the previous execution result.
	if len(chunks) > 0 {
		finalChunk := chunks[len(chunks)-1]
		finalStateCommitment = finalChunk.EndState
	} else {
		finalStateCommitment = block.PreviousExecutionResult.FinalStateCommitment
	}

	return &flow.ExecutionResult{
>>>>>>> ca3d2549
		ExecutionResultBody: flow.ExecutionResultBody{
			PreviousResultID:     block.PreviousResultID,
			BlockID:              block.Block.ID(),
			FinalStateCommitment: endState,
			Chunks:               flow.ChunkList{chunks},
		},
	}
}<|MERGE_RESOLUTION|>--- conflicted
+++ resolved
@@ -36,6 +36,11 @@
 	}
 
 	// TODO: compute block fees & reward payments
+
+	err = e.state.PersistStateCommitment(block.Block.ID(), &endState)
+	if err != nil {
+		return nil, fmt.Errorf("failed to store state commitment: %w", err)
+	}
 
 	result := generateExecutionResultForBlock(block, chunks, endState)
 
@@ -100,18 +105,7 @@
 		return nil, nil, fmt.Errorf("failed to apply chunk delta: %w", err)
 	}
 
-<<<<<<< HEAD
 	chunk = &flow.Chunk{
-=======
-	err = e.state.PersistStateCommitment(block.ID(), &endState)
-	if err != nil {
-		return nil, fmt.Errorf("failed to store state commitment: %w", err)
-	}
-
-	// TODO: (post-MVP) implement real chunking
-	// MVP uses single chunk per block
-	chunk := &flow.Chunk{
->>>>>>> ca3d2549
 		ChunkBody: flow.ChunkBody{
 			CollectionIndex: uint(index),
 			StartState:      startState,
@@ -131,28 +125,12 @@
 
 // generateExecutionResultForBlock creates a new execution result for a block from
 // the provided chunk results.
-<<<<<<< HEAD
 func generateExecutionResultForBlock(
 	block *ExecutableBlock,
 	chunks []*flow.Chunk,
 	endState flow.StateCommitment,
-) flow.ExecutionResult {
-	return flow.ExecutionResult{
-=======
-func generateExecutionResultForBlock(block ExecutableBlock, chunks []*flow.Chunk) *flow.ExecutionResult {
-	var finalStateCommitment flow.StateCommitment
-
-	// If block is not empty, set final state to the final state of the last chunk.
-	// Otherwise, set to the final state of the previous execution result.
-	if len(chunks) > 0 {
-		finalChunk := chunks[len(chunks)-1]
-		finalStateCommitment = finalChunk.EndState
-	} else {
-		finalStateCommitment = block.PreviousExecutionResult.FinalStateCommitment
-	}
-
+) *flow.ExecutionResult {
 	return &flow.ExecutionResult{
->>>>>>> ca3d2549
 		ExecutionResultBody: flow.ExecutionResultBody{
 			PreviousResultID:     block.PreviousResultID,
 			BlockID:              block.Block.ID(),
