--- conflicted
+++ resolved
@@ -38,13 +38,8 @@
 	return chunks, nil
 }
 
-<<<<<<< HEAD
-func (e *executor) executeTransactions(txs []*flow.Transaction) ([]*flow.Chunk, error) {
+func (e *executor) executeTransactions(txs []flow.TransactionBody) ([]flow.Chunk, error) {
 	cache := ledger.NewExecutionCache()
-=======
-func (e *executor) executeTransactions(txs []flow.TransactionBody) ([]flow.Chunk, error) {
-	results := make([]*computer.TransactionResult, len(txs))
->>>>>>> aa24864d
 
 	// TODO: implement real chunking
 	// MVP uses single chunk per block
@@ -65,13 +60,9 @@
 
 	// TODO: commit chunk to storage - https://github.com/dapperlabs/flow-go/issues/1915
 
-<<<<<<< HEAD
-	chunk := &flow.Chunk{
-=======
 	// TODO: implement real chunking
 	// MVP uses single chunk per block
 	chunk := flow.Chunk{
->>>>>>> aa24864d
 		ChunkBody: flow.ChunkBody{
 			FirstTxIndex: 0,
 			TxCounts:     uint32(len(txs)),
