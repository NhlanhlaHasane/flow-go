package ingestion

import (
	"bytes"
	"fmt"
	"math/rand"
	"sync"

	"github.com/pkg/errors"
	"github.com/rs/zerolog"
	"go.uber.org/atomic"

	"github.com/dapperlabs/flow-go/crypto"
	"github.com/dapperlabs/flow-go/crypto/hash"
	"github.com/dapperlabs/flow-go/engine"
	"github.com/dapperlabs/flow-go/engine/execution"
	"github.com/dapperlabs/flow-go/engine/execution/computation"
	"github.com/dapperlabs/flow-go/engine/execution/provider"
	"github.com/dapperlabs/flow-go/engine/execution/state"
	"github.com/dapperlabs/flow-go/engine/execution/state/delta"
	executionSync "github.com/dapperlabs/flow-go/engine/execution/sync"
	"github.com/dapperlabs/flow-go/engine/execution/utils"
	"github.com/dapperlabs/flow-go/model/encoding"
	"github.com/dapperlabs/flow-go/model/flow"
	"github.com/dapperlabs/flow-go/model/flow/filter"
	"github.com/dapperlabs/flow-go/model/messages"
	"github.com/dapperlabs/flow-go/module"
	"github.com/dapperlabs/flow-go/module/mempool"
	"github.com/dapperlabs/flow-go/module/mempool/entity"
	"github.com/dapperlabs/flow-go/module/mempool/queue"
	"github.com/dapperlabs/flow-go/module/mempool/stdmap"
	"github.com/dapperlabs/flow-go/network"
	"github.com/dapperlabs/flow-go/state/protocol"
	"github.com/dapperlabs/flow-go/storage"
	"github.com/dapperlabs/flow-go/utils/logging"
)

// An Engine receives and saves incoming blocks.
type Engine struct {
	unit               *engine.Unit
	log                zerolog.Logger
	me                 module.Local
	state              protocol.State
	receiptHasher      hash.Hasher // used as hasher to sign the execution receipt
	conduit            network.Conduit
	collectionConduit  network.Conduit
	syncConduit        network.Conduit
	blocks             storage.Blocks
	payloads           storage.Payloads
	collections        storage.Collections
	events             storage.Events
<<<<<<< HEAD
	transactionErrors  storage.TransactionErrors
=======
	transactionResults storage.TransactionResults
>>>>>>> 8fd22951
	computationManager computation.ComputationManager
	providerEngine     provider.ProviderEngine
	mempool            *Mempool
	execState          state.ExecutionState
	wg                 sync.WaitGroup
	syncWg             sync.WaitGroup
	syncModeThreshold  uint64 //how many consecutive orphaned blocks trigger sync
	syncInProgress     *atomic.Bool
	syncTargetBlockID  atomic.Value
	stateSync          executionSync.StateSynchronizer
	mc                 module.Metrics
}

func New(
	logger zerolog.Logger,
	net module.Network,
	me module.Local,
	state protocol.State,
	blocks storage.Blocks,
	payloads storage.Payloads,
	collections storage.Collections,
	events storage.Events,
<<<<<<< HEAD
	transactionErrors storage.TransactionErrors,
=======
	transactionResults storage.TransactionResults,
>>>>>>> 8fd22951
	executionEngine computation.ComputationManager,
	providerEngine provider.ProviderEngine,
	execState state.ExecutionState,
	syncThreshold uint64,
	mc module.Metrics,
) (*Engine, error) {
	log := logger.With().Str("engine", "blocks").Logger()

	mempool := newMempool()

	eng := Engine{
		unit:               engine.NewUnit(),
		log:                log,
		me:                 me,
		state:              state,
		receiptHasher:      utils.NewExecutionReceiptHasher(),
		blocks:             blocks,
		payloads:           payloads,
		collections:        collections,
		events:             events,
<<<<<<< HEAD
		transactionErrors:  transactionErrors,
=======
		transactionResults: transactionResults,
>>>>>>> 8fd22951
		computationManager: executionEngine,
		providerEngine:     providerEngine,
		mempool:            mempool,
		execState:          execState,
		syncModeThreshold:  syncThreshold,
		syncInProgress:     atomic.NewBool(false),
		stateSync:          executionSync.NewStateSynchronizer(execState),
		mc:                 mc,
	}

	con, err := net.Register(engine.BlockProvider, &eng)
	if err != nil {
		return nil, errors.Wrap(err, "could not register engine")
	}

	collConduit, err := net.Register(engine.CollectionProvider, &eng)
	if err != nil {
		return nil, errors.Wrap(err, "could not register collection provider engine")
	}

	syncConduit, err := net.Register(engine.ExecutionSync, &eng)
	if err != nil {
		return nil, errors.Wrap(err, "could not register execution sync engine")
	}

	eng.conduit = con
	eng.collectionConduit = collConduit
	eng.syncConduit = syncConduit

	return &eng, nil
}

// Engine boilerplate
func (e *Engine) SubmitLocal(event interface{}) {
	e.Submit(e.me.NodeID(), event)
}

func (e *Engine) Submit(originID flow.Identifier, event interface{}) {
	e.unit.Launch(func() {
		err := e.Process(originID, event)
		if err != nil {
			e.log.Error().Err(err).Msg("could not process submitted event")
		}
	})
}

func (e *Engine) ProcessLocal(event interface{}) error {
	return e.Process(e.me.NodeID(), event)
}

// Ready returns a channel that will close when the engine has
// successfully started.
func (e *Engine) Ready() <-chan struct{} {
	return e.unit.Ready()
}

// Done returns a channel that will close when the engine has
// successfully stopped.
func (e *Engine) Done() <-chan struct{} {
	return e.unit.Done(func() {
		e.Wait()
	})
}

func (e *Engine) Wait() {
	e.wg.Wait()     //wait for block execution
	e.syncWg.Wait() // wait for sync
}

func (e *Engine) Process(originID flow.Identifier, event interface{}) error {

	return e.unit.Do(func() error {
		var err error
		switch v := event.(type) {
		case *messages.BlockProposal:
			err = e.handleBlockProposal(v)
		case *messages.CollectionResponse:
			err = e.handleCollectionResponse(v)
		case *messages.ExecutionStateDelta:
			err = e.handleExecutionStateDelta(v, originID)
		case *messages.ExecutionStateSyncRequest:
			return e.onExecutionStateSyncRequest(originID, v)
		default:
			err = errors.Errorf("invalid event type (%T)", event)
		}
		if err != nil {
			return errors.Wrap(err, "could not process event")
		}
		return nil
	})
}

// Main handling

func (e *Engine) handleBlockProposal(proposal *messages.BlockProposal) error {

	block := &flow.Block{
		Header:  *proposal.Header,
		Payload: *proposal.Payload,
	}

	e.log.Debug().
		Hex("block_id", logging.Entity(block)).
		Uint64("block_view", block.View).
		Msg("received block")

	e.mc.StartBlockReceivedToExecuted(block.ID())

	executableBlock := &entity.ExecutableBlock{
		Block:               block,
		CompleteCollections: make(map[flow.Identifier]*entity.CompleteCollection),
	}

	return e.mempool.Run(func(blockByCollection *stdmap.BlockByCollectionBackdata, executionQueues *stdmap.QueuesBackdata, orphanQueues *stdmap.QueuesBackdata) error {

		// synchronize DB writing to avoid tx conflicts with multiple blocks arriving fast
		err := e.blocks.Store(block)
		if err != nil {
			return fmt.Errorf("could not store block: %w", err)
		}

		// if block fits into execution queue, that's it
		if queue, added := tryEnqueue(executableBlock, executionQueues); added {
			e.log.Debug().Hex("block_id", logging.Entity(executableBlock.Block)).Msg("added block to existing execution queue")
			e.tryRequeueOrphans(executableBlock, queue, orphanQueues)
			return nil
		}

		// if block fits into orphan queues
		if queue, added := tryEnqueue(executableBlock, orphanQueues); added {
			e.log.Debug().Hex("block_id", logging.Entity(executableBlock.Block)).Msg("added block to existing orphan queue")
			e.tryRequeueOrphans(executableBlock, queue, orphanQueues)
			// this is only queue which grew and could trigger threshold
			if !e.syncInProgress.Load() && queue.Height() >= e.syncModeThreshold {
				e.syncInProgress.Store(true)
				// Start sync mode - initializing would require DB operation and will stop processing blocks here
				// which is exactly what we want
				e.StartSync(queue.Head.Item.(*entity.ExecutableBlock))
			}
			return nil
		}

		stateCommitment, err := e.execState.StateCommitmentByBlockID(block.ParentID)
		// if state commitment doesn't exist and there are no known blocks which will produce
		// it soon (execution queue) that we save it as orphaned
		if err == storage.ErrNotFound {
			queue, err := enqueue(executableBlock, orphanQueues)
			if err != nil {
				panic(fmt.Sprintf("cannot add orphaned block: %s", err))
			}
			e.tryRequeueOrphans(executableBlock, queue, orphanQueues)
			e.log.Debug().Hex("block_id", logging.Entity(executableBlock.Block)).Msg("added block to new orphan queue")
			// special case when sync threshold is reached
			if queue.Height() >= e.syncModeThreshold && !e.syncInProgress.Load() {
				e.syncInProgress.Store(true)
				// Start sync mode - initializing would require DB operation and will stop processing blocks here
				// which is exactly what we want
				e.StartSync(queue.Head.Item.(*entity.ExecutableBlock))
			}
			return nil
		}
		// any other error while accessing storage - panic
		if err != nil {
			panic(fmt.Sprintf("unexpected error while accessing storage, shutting down: %v", err))
		}

		//if block has state commitment, it has all parents blocks
		err = e.sendCollectionsRequest(executableBlock, blockByCollection)
		if err != nil {
			return fmt.Errorf("cannot send collection requests: %w", err)
		}

		executableBlock.StartState = stateCommitment
		newQueue, err := enqueue(executableBlock, executionQueues) // TODO - redundant? - should always produce new queue (otherwise it would be enqueued at the beginning)
		if err != nil {
			panic(fmt.Sprintf("cannot enqueue block for execution: %s", err))
		}
		e.log.Debug().Hex("block_id", logging.Entity(executableBlock.Block)).Msg("added block to execution queue")

		e.tryRequeueOrphans(executableBlock, newQueue, orphanQueues)

		// If the block was empty
		if executableBlock.IsComplete() {
			e.wg.Add(1)
			go e.executeBlock(executableBlock)
		}

		return nil
	})
}

// tryRequeueOrphans tries to put orphaned queue into other queues after a new block has been added
func (e *Engine) tryRequeueOrphans(blockify queue.Blockify, targetQueue *queue.Queue, potentialQueues *stdmap.QueuesBackdata) {
	for _, queue := range potentialQueues.All() {
		// only need to check for heads, as all children has parent already
		// there might be many queues sharing a parent
		if queue.Head.Item.ParentID() == blockify.ID() {
			err := targetQueue.Attach(queue)
			// shouldn't happen
			if err != nil {
				panic(fmt.Sprintf("internal error while joining queues"))
			}
			potentialQueues.Rem(queue.ID())
		}
	}
}

func (e *Engine) executeBlock(executableBlock *entity.ExecutableBlock) {
	defer e.wg.Done()

	view := e.execState.NewView(executableBlock.StartState)
	e.log.Info().
		Hex("block_id", logging.Entity(executableBlock.Block)).
		Msg("executing block")

	computationResult, err := e.computationManager.ComputeBlock(executableBlock, view)
	if err != nil {
		e.log.Err(err).
			Hex("block_id", logging.Entity(executableBlock.Block)).
			Msg("error while computing block")
		return
	}

	e.mc.FinishBlockReceivedToExecuted(executableBlock.Block.ID())
	e.mc.ExecutionGasUsedPerBlock(computationResult.GasUsed)
	e.mc.ExecutionStateReadsPerBlock(computationResult.StateReads)

	finalState, err := e.handleComputationResult(computationResult, executableBlock.StartState)
	if err != nil {
		e.log.Err(err).
			Hex("block_id", logging.Entity(executableBlock.Block)).
			Msg("error while handing computation results")
		return
	}

	diskTotal, err := e.execState.Size()
	if err != nil {
		e.log.Err(err).Msg("could not get execution state disk size")
	}
	e.mc.ExecutionStateStorageDiskTotal(diskTotal)
	e.mc.ExecutionStorageStateCommitment(int64(len(finalState)))

	err = e.mempool.Run(func(blockByCollection *stdmap.BlockByCollectionBackdata, executionQueues *stdmap.QueuesBackdata, _ *stdmap.QueuesBackdata) error {

		executionQueue, err := executionQueues.ByID(executableBlock.Block.ID())
		if err != nil {
			return fmt.Errorf("fatal error - executed block not present in execution queue: %w", err)
		}
		_, newQueues := executionQueue.Dismount()
		for _, queue := range newQueues {
			newExecutableBlock := queue.Head.Item.(*entity.ExecutableBlock)
			newExecutableBlock.StartState = finalState

			err = e.sendCollectionsRequest(newExecutableBlock, blockByCollection)
			if err != nil {
				return fmt.Errorf("cannot send collection requests: %w", err)
			}

			err := executionQueues.Add(queue)
			if err != nil {
				return fmt.Errorf("fatal error cannot add children block to execution queue: %w", err)
			}
			if newExecutableBlock.IsComplete() {
				e.wg.Add(1)
				go e.executeBlock(newExecutableBlock)
			}
		}
		executionQueues.Rem(executableBlock.Block.ID())
		return nil
	})

	if err != nil {
		e.log.Err(err).
			Hex("block_id", logging.Entity(executableBlock.Block)).
			Msg("error while requeueing blocks after execution")
	}
	e.log.Info().
		Hex("block_id", logging.Entity(executableBlock.Block)).
		Hex("final_state", finalState).
		Msg("executing block")
}

func (e *Engine) handleCollectionResponse(response *messages.CollectionResponse) error {

	collection := response.Collection

	e.log.Debug().
		Hex("collection_id", logging.Entity(collection)).
		Msg("received collection")

	collID := collection.ID()

	return e.mempool.BlockByCollection.Run(func(backdata *stdmap.BlockByCollectionBackdata) error {
		blockByCollectionId, err := backdata.ByID(collID)
		if err != nil {
			return err
		}
		executableBlock := blockByCollectionId.ExecutableBlock

		completeCollection, ok := executableBlock.CompleteCollections[collID]
		if !ok {
			return fmt.Errorf("cannot handle collection: internal inconsistency - collection pointing to block which does not contain said collection")
		}
		// already received transactions for this collection
		// TODO - check if data stored is the same
		if completeCollection.Transactions != nil {
			return nil
		}

		completeCollection.Transactions = collection.Transactions
		if executableBlock.HasAllTransactions() {
			e.clearCollectionsCache(executableBlock, backdata)
		}

		if executableBlock.IsComplete() {

			e.log.Debug().Hex("block_id", logging.Entity(executableBlock.Block)).Msg("block complete - executing")

			e.wg.Add(1)
			go e.executeBlock(executableBlock)
		}

		return nil
	})
}

func (e *Engine) findCollectionNodesForGuarantee(blockID flow.Identifier, guarantee *flow.CollectionGuarantee) ([]flow.Identifier, error) {

	filter := filter.And(
		filter.HasRole(flow.RoleCollection),
		filter.HasNodeID(guarantee.SignerIDs...))

	identities, err := e.state.AtBlockID(blockID).Identities(filter)
	if err != nil {
		return nil, fmt.Errorf("could not retrieve identities (%s): %w", blockID, err)
	}
	if len(identities) < 1 {
		return nil, fmt.Errorf("no Collection identity found")
	}
	identifiers := make([]flow.Identifier, len(identities))
	for i, id := range identities {
		identifiers[i] = id.NodeID
	}
	return identifiers, nil
}

func (e *Engine) onExecutionStateSyncRequest(originID flow.Identifier, req *messages.ExecutionStateSyncRequest) error {
	e.log.Info().
		Hex("origin_id", logging.ID(originID)).
		Hex("current_block_id", logging.ID(req.CurrentBlockID)).
		Hex("target_block_id", logging.ID(req.TargetBlockID)).
		Msg("received execution state synchronization request")

	id, err := e.state.Final().Identity(originID)
	if err != nil {
		return fmt.Errorf("invalid origin id (%s): %w", id, err)
	}

	if id.Role != flow.RoleExecution {
		return fmt.Errorf("invalid role for requesting state synchronization: %s", id.Role)
	}

	err = e.stateSync.DeltaRange(
		req.CurrentBlockID,
		req.TargetBlockID,
		func(delta *messages.ExecutionStateDelta) error {
			e.log.Debug().
				Hex("origin_id", logging.ID(originID)).
				Hex("block_id", logging.ID(delta.Block.ID())).
				Msg("sending block delta")

			err := e.syncConduit.Submit(delta, originID)
			if err != nil {
				return fmt.Errorf("could not submit block delta: %w", err)
			}

			return nil
		},
	)
	if err != nil {
		return fmt.Errorf("failed to process block range: %w", err)
	}

	return nil
}

func (e *Engine) clearCollectionsCache(block *entity.ExecutableBlock, backdata *stdmap.BlockByCollectionBackdata) {
	for _, collection := range block.Block.Guarantees {
		backdata.Rem(collection.ID())
	}
}

// tryEnqueue checks if a block fits somewhere into the already existing queues, and puts it there is so
func tryEnqueue(blockify queue.Blockify, queues *stdmap.QueuesBackdata) (*queue.Queue, bool) {
	for _, queue := range queues.All() {
		if queue.TryAdd(blockify) {
			return queue, true
		}
	}
	return nil, false
}

func newQueue(blockify queue.Blockify, queues *stdmap.QueuesBackdata) (*queue.Queue, error) {
	q := queue.NewQueue(blockify)
	return q, queues.Add(q)
}

// enqueue inserts block into matching queue or creates a new one
func enqueue(blockify queue.Blockify, queues *stdmap.QueuesBackdata) (*queue.Queue, error) {
	for _, queue := range queues.All() {
		if queue.TryAdd(blockify) {
			return queue, nil
		}
	}
	return newQueue(blockify, queues)
}

func (e *Engine) sendCollectionsRequest(executableBlock *entity.ExecutableBlock, backdata *stdmap.BlockByCollectionBackdata) error {

	for _, guarantee := range executableBlock.Block.Guarantees {

		// TODO - Once collection can map to multiple blocks
		maybeBlockByCollection, err := backdata.ByID(guarantee.ID())
		if err == mempool.ErrNotFound {
			executableBlock.CompleteCollections[guarantee.ID()] = &entity.CompleteCollection{
				Guarantee:    guarantee,
				Transactions: nil,
			}
			err := backdata.Add(&entity.BlockByCollection{
				CollectionID:    guarantee.ID(),
				ExecutableBlock: executableBlock,
			})
			if err != nil {
				return fmt.Errorf("cannot save collection-block mapping: %w", err)
			}

			collectionGuaranteesIdentifiers, err := e.findCollectionNodesForGuarantee(executableBlock.Block.ID(), guarantee)
			if err != nil {
				return err
			}

			e.log.Debug().
				Hex("block_id", logging.Entity(executableBlock.Block)).
				Hex("collection_id", logging.ID(guarantee.ID())).
				Msg("requesting collection")

			err = e.collectionConduit.Submit(&messages.CollectionRequest{ID: guarantee.ID()}, collectionGuaranteesIdentifiers...)
			if err != nil {
				// TODO - this should be handled, maybe retried or put into some form of a queue
				e.log.Err(err).Msg("cannot submit collection requests")
			}
			continue
		}
		if err != nil {
			return fmt.Errorf("cannot get an item from mempool: %w", err)
		}
		if maybeBlockByCollection.ID() != executableBlock.Block.ID() {
			// Should not happen in MVP, but see TODO at beggining of the function
			return fmt.Errorf("received block with same collection alredy pointing to different block ")
		}
	}

	return nil
}

func (e *Engine) ExecuteScriptAtBlockID(script []byte, blockID flow.Identifier) ([]byte, error) {

	stateCommit, err := e.execState.StateCommitmentByBlockID(blockID)
	if err != nil {
		return nil, fmt.Errorf("failed to get state commitment for block (%s): %w", blockID, err)
	}
	block, err := e.state.AtBlockID(blockID).Head()
	if err != nil {
		return nil, fmt.Errorf("failed to get block (%s): %w", blockID, err)
	}

	blockView := e.execState.NewView(stateCommit)

	return e.computationManager.ExecuteScript(script, block, blockView)
}

func (e *Engine) GetAccount(address flow.Address, blockID flow.Identifier) (*flow.Account, error) {

	stateCommit, err := e.execState.StateCommitmentByBlockID(blockID)
	if err != nil {
		return nil, fmt.Errorf("failed to get state commitment for block (%s): %w", blockID, err)
	}
	block, err := e.state.AtBlockID(blockID).Head()
	if err != nil {
		return nil, fmt.Errorf("failed to get block (%s): %w", blockID, err)
	}

	blockView := e.execState.NewView(stateCommit)

	return e.computationManager.GetAccount(address, block, blockView)
}

func (e *Engine) handleComputationResult(result *execution.ComputationResult, startState flow.StateCommitment) (flow.StateCommitment, error) {

	e.log.Debug().
		Hex("block_id", logging.ID(result.ExecutableBlock.Block.ID())).
		Msg("received computation result")

<<<<<<< HEAD
	receipt, err := e.saveExecutionResults(result.ExecutableBlock.Block, result.StateSnapshots, result.Events, result.TransactionErrors, startState)
=======
	receipt, err := e.saveExecutionResults(result.ExecutableBlock.Block, result.StateSnapshots, result.Events, result.TransactionResult, startState)
>>>>>>> 8fd22951
	if err != nil {
		return nil, err
	}

	err = e.providerEngine.BroadcastExecutionReceipt(receipt)
	if err != nil {
		return nil, fmt.Errorf("could not send broadcast order: %w", err)
	}

	return receipt.ExecutionResult.FinalStateCommit, nil
}

<<<<<<< HEAD
func (e *Engine) saveExecutionResults(block *flow.Block, stateInteractions []*delta.Snapshot, events []flow.Event, txErrors []flow.TransactionError, startState flow.StateCommitment) (*flow.ExecutionReceipt, error) {
=======
func (e *Engine) saveExecutionResults(block *flow.Block, stateInteractions []*delta.Snapshot, events []flow.Event, txResults []flow.TransactionResult, startState flow.StateCommitment) (*flow.ExecutionReceipt, error) {
>>>>>>> 8fd22951

	originalState := startState

	err := e.execState.PersistStateInteractions(block.ID(), stateInteractions)
	if err != nil {
		return nil, err
	}

	chunks := make([]*flow.Chunk, len(stateInteractions))

	// TODO check current state root == startState
	var endState flow.StateCommitment = startState

	for i, view := range stateInteractions {
		// TODO - Deltas should be applied to a particular state
		var err error
		endState, err = e.execState.CommitDelta(view.Delta, startState)
		if err != nil {
			return nil, fmt.Errorf("failed to apply chunk delta: %w", err)
		}
		//
		chunk := generateChunk(i, startState, endState)

		// chunkDataPack
		allRegisters := view.RegisterTouches()
		values, proofs, err := e.execState.GetRegistersWithProofs(chunk.StartState, allRegisters)

		if err != nil {
			return nil, fmt.Errorf("error reading registers with proofs for chunk number [%v] of block [%x] ", i, block.ID())
		}

		chdp := generateChunkDataPack(chunk, allRegisters, values, proofs)
		err = e.execState.PersistChunkDataPack(chdp)
		if err != nil {
			return nil, fmt.Errorf("failed to save chunk data pack: %w", err)
		}
		// TODO use view.SpockSecret() as an input to spock generator
		chunks[i] = chunk
		startState = endState
	}

	err = e.execState.PersistStateCommitment(block.ID(), endState)
	if err != nil {
		return nil, fmt.Errorf("failed to store state commitment: %w", err)
	}

	err = e.execState.UpdateHighestExecutedBlockIfHigher(&block.Header)
	if err != nil {
		return nil, fmt.Errorf("failed to update highest executed block: %w", err)
	}

	executionResult, err := e.generateExecutionResultForBlock(block, chunks, endState)
	if err != nil {
		return nil, fmt.Errorf("could not generate execution result: %w", err)
	}

	receipt, err := e.generateExecutionReceipt(executionResult)
	if err != nil {
		return nil, fmt.Errorf("could not generate execution receipt: %w", err)
	}

	if len(events) > 0 {
		err = e.events.Store(block.ID(), events)
		if err != nil {
			return nil, fmt.Errorf("failed to store events: %w", err)
		}
	}

<<<<<<< HEAD
	for _, te := range txErrors {
		err = e.transactionErrors.Store(block.ID(), &te)
=======
	for _, te := range txResults {
		err = e.transactionResults.Store(block.ID(), &te)
>>>>>>> 8fd22951
		if err != nil {
			return nil, fmt.Errorf("failed to store transaction error: %w", err)
		}
	}

	e.log.Debug().Hex("block_id", logging.Entity(block)).Hex("start_state", originalState).Hex("final_state", endState).Msg("saved computation results")

	err = e.providerEngine.BroadcastExecutionReceipt(receipt)
	if err != nil {
		return nil, fmt.Errorf("could not send broadcast order: %w", err)
	}

	return receipt, nil
}

// generateChunk creates a chunk from the provided computation data.
func generateChunk(colIndex int, startState, endState flow.StateCommitment) *flow.Chunk {
	return &flow.Chunk{
		ChunkBody: flow.ChunkBody{
			CollectionIndex: uint(colIndex),
			StartState:      startState,
			// TODO: include event collection hash
			EventCollection: flow.ZeroID,
			// TODO: record gas used
			TotalComputationUsed: 0,
			// TODO: record number of txs
			NumberOfTransactions: 0,
		},
		Index:    0,
		EndState: endState,
	}
}

// generateExecutionResultForBlock creates new ExecutionResult for a block from
// the provided chunk results.
func (e *Engine) generateExecutionResultForBlock(
	block *flow.Block,
	chunks []*flow.Chunk,
	endState flow.StateCommitment,
) (*flow.ExecutionResult, error) {

	previousErID, err := e.execState.GetExecutionResultID(block.ParentID)
	if err != nil {
		return nil, fmt.Errorf("could not get previous execution result ID: %w", err)
	}

	er := &flow.ExecutionResult{
		ExecutionResultBody: flow.ExecutionResultBody{
			PreviousResultID: previousErID,
			BlockID:          block.ID(),
			FinalStateCommit: endState,
			Chunks:           chunks,
		},
	}

	err = e.execState.PersistExecutionResult(block.ID(), *er)
	if err != nil {
		return nil, fmt.Errorf("could not persist execution result: %w", err)
	}

	return er, nil
}

func (e *Engine) generateExecutionReceipt(result *flow.ExecutionResult) (*flow.ExecutionReceipt, error) {
	receipt := &flow.ExecutionReceipt{
		ExecutionResult:   *result,
		Spocks:            nil, // TODO: include SPoCKs
		ExecutorSignature: crypto.Signature{},
		ExecutorID:        e.me.NodeID(),
	}

	// generates a signature over the execution result
	b, err := encoding.DefaultEncoder.Encode(receipt.Body())
	if err != nil {
		return nil, fmt.Errorf("could not encode execution result: %w", err)
	}
	sig, err := e.me.Sign(b, e.receiptHasher)
	if err != nil {
		return nil, fmt.Errorf("could not sign execution result: %w", err)
	}

	receipt.ExecutorSignature = sig

	return receipt, nil
}

func (e *Engine) StartSync(firstKnown *entity.ExecutableBlock) {
	// find latest finalized block with state commitment
	// this way we maximise chance of path existing between it and fresh one
	// TODO - this doesn't make sense if we treat every block as finalized (MVP)

	targetBlockID := firstKnown.Block.ParentID

	e.syncTargetBlockID.Store(targetBlockID)

	e.log.Info().Msg("starting state synchronisation")

	lastExecutedHeight, lastExecutedBlockID, err := e.execState.GetHighestExecutedBlockID()
	if err != nil {
		e.log.Fatal().Err(err).Msg("error while starting sync - cannot find highest executed block")
	}

	e.log.Debug().Msgf("sync from height %d to height %d", lastExecutedHeight, firstKnown.Block.Height-1)

	otherNodes, err := e.state.Final().Identities(filter.And(filter.HasRole(flow.RoleExecution), e.me.NotMeFilter()))
	if err != nil {
		e.log.Fatal().Err(err).Msg("error while finding other execution nodes identities")
		return
	}

	if len(otherNodes) < 1 {
		e.log.Fatal().Err(err).Msg("no other execution nodes to sync from")
	}

	// select other node at random
	// TODO - protocol which surveys other nodes for state
	// TODO - ability to sync from multiple servers
	otherNodeIdentity := otherNodes[rand.Intn(len(otherNodes))]

	e.log.Debug().Hex("target_node", logging.Entity(otherNodeIdentity)).Msg("requesting sync from node")

	err = e.syncConduit.Submit(&messages.ExecutionStateSyncRequest{
		CurrentBlockID: lastExecutedBlockID,
		TargetBlockID:  targetBlockID,
	}, otherNodeIdentity.NodeID)

	if err != nil {
		e.log.Fatal().Err(err).Str("target_node_id", otherNodeIdentity.NodeID.String()).Msg("error while requesting state sync from other node")
	}
}

func (e *Engine) handleExecutionStateDelta(executionStateDelta *messages.ExecutionStateDelta, originID flow.Identifier) error {

	e.log.Debug().Hex("block_id", logging.Entity(executionStateDelta.Block)).Msg("received sync delta")

	return e.mempool.SyncQueues.Run(func(backdata *stdmap.QueuesBackdata) error {

		//try enqueue
		if queue, added := tryEnqueue(executionStateDelta, backdata); added {
			e.log.Debug().Hex("block_id", logging.Entity(executionStateDelta.Block)).Msg("added block to existing orphan queue")
			e.tryRequeueOrphans(executionStateDelta, queue, backdata)
			return nil
		}

		stateCommitment, err := e.execState.StateCommitmentByBlockID(executionStateDelta.ParentID())
		// if state commitment doesn't exist and there are no known deltas which will produce
		// it soon (sync queue) that we save it as orphaned
		if err == storage.ErrNotFound {
			_, err := enqueue(executionStateDelta, backdata)
			if err != nil {
				panic(fmt.Sprintf("cannot create new queue for sync delta: %s", err))
			}
			return nil
		}
		if err != nil {
			panic(fmt.Sprintf("unexpected error while accessing storage for sync deltas, shutting down: %v", err))
		}

		newQueue, err := enqueue(executionStateDelta, backdata) // TODO - redundant? - should always produce new queue (otherwise it would be enqueued at the beginning)
		if err != nil {
			panic(fmt.Sprintf("cannot enqueue sync delta: %s", err))
		}

		e.tryRequeueOrphans(executionStateDelta, newQueue, backdata)

		if !bytes.Equal(stateCommitment, executionStateDelta.StartState) {
			return fmt.Errorf("internal incosistency with delta - state commitment for parent retirieved from DB different from start state in delta! ")
		}

		e.syncWg.Add(1)
		go e.saveDelta(executionStateDelta)

		return nil
	})
}

func (e *Engine) saveDelta(executionStateDelta *messages.ExecutionStateDelta) {

	defer e.syncWg.Done()

	// synchronize DB writing to avoid tx conflicts with multiple blocks arriving fast
	err := e.blocks.Store(executionStateDelta.Block)
	if err != nil {
		e.log.Fatal().Hex("block_id", logging.Entity(executionStateDelta.Block)).
			Err(err).Msg("could  not store block from delta")
	}

	//TODO - validate state sync, reject invalid messages, change provider
	executionReceipt, err := e.saveExecutionResults(executionStateDelta.Block, executionStateDelta.StateInteractions,
<<<<<<< HEAD
		executionStateDelta.Events, executionStateDelta.TransactionErrors, executionStateDelta.StartState)
=======
		executionStateDelta.Events, executionStateDelta.TransactionResults, executionStateDelta.StartState)
>>>>>>> 8fd22951
	if err != nil {
		e.log.Fatal().Hex("block_id", logging.Entity(executionStateDelta.Block)).Err(err).Msg("fatal error while processing sync message")
	}

	if !bytes.Equal(executionReceipt.ExecutionResult.FinalStateCommit, executionStateDelta.EndState) {
		e.log.Fatal().Hex("block_id", logging.Entity(executionStateDelta.Block)).
			Hex("saved_state", executionReceipt.ExecutionResult.FinalStateCommit).
			Hex("delta_end_state", executionStateDelta.EndState).
			Hex("delta_start_state", executionStateDelta.StartState).
			Err(err).Msg("processing sync message produced unexpected state commitment")
	}

	targetBlockID := e.syncTargetBlockID.Load().(flow.Identifier)

	// last block was saved
	if targetBlockID == executionStateDelta.Block.ID() {

		err = e.mempool.Run(func(blockByCollection *stdmap.BlockByCollectionBackdata, executionQueues *stdmap.QueuesBackdata, orphanQueues *stdmap.QueuesBackdata) error {
			var syncedQueue *queue.Queue
			hadQueue := false
			for _, q := range orphanQueues.All() {
				if q.Head.Item.(*entity.ExecutableBlock).Block.ParentID == targetBlockID {
					syncedQueue = q
					hadQueue = true
					break
				}
			}
			if !hadQueue {
				panic(fmt.Sprintf("orphan queues do not contain final block ID (%s)", targetBlockID))
			}
			orphanQueues.Rem(syncedQueue.ID())

			//if the state we generated from applying this is not equal to EndState we would have panicked earlier
			executableBlock := syncedQueue.Head.Item.(*entity.ExecutableBlock)
			executableBlock.StartState = executionStateDelta.EndState

			err = e.sendCollectionsRequest(executableBlock, blockByCollection)
			if err != nil {
				return fmt.Errorf("cannot send collection requests: %w", err)
			}

			if executableBlock.IsComplete() {
				err = executionQueues.Add(syncedQueue)
				if err != nil {
					panic(fmt.Sprintf("cannot add queue to execution queues"))
				}

				e.log.Debug().Hex("block_id", logging.Entity(executableBlock.Block)).Msg("block complete - executing")

				e.wg.Add(1)
				go e.executeBlock(executableBlock)
			}

			return nil
		})

		if err != nil {
			e.log.Err(err).Hex("block_id", logging.Entity(executionStateDelta.Block)).Msg("error while processing final target sync block")
		}

		return
	}

	err = e.mempool.SyncQueues.Run(func(backdata *stdmap.QueuesBackdata) error {

		executionQueue, err := backdata.ByID(executionStateDelta.Block.ID())
		if err != nil {
			return fmt.Errorf("fatal error - synced delta not present in sync queue: %w", err)
		}
		_, newQueues := executionQueue.Dismount()
		for _, queue := range newQueues {
			if !bytes.Equal(queue.Head.Item.(*messages.ExecutionStateDelta).StartState, executionReceipt.ExecutionResult.FinalStateCommit) {
				return fmt.Errorf("internal incosistency with delta - state commitment for after applying delta different from start state of next one! ")
			}
			err := backdata.Add(queue)
			if err != nil {
				return fmt.Errorf("fatal error cannot add children block to sync queue: %w", err)
			}

			e.syncWg.Add(1)
			go e.saveDelta(queue.Head.Item.(*messages.ExecutionStateDelta))
		}
		backdata.Rem(executionStateDelta.Block.ID())
		return nil
	})

	if err != nil {
		e.log.Err(err).
			Hex("block_id", logging.Entity(executionStateDelta.Block)).
			Msg("error while requeueing delta after saving")
	}

	e.log.Debug().Hex("block_id", logging.Entity(executionStateDelta.Block)).Msg("finished processing sync delta")
}

// generateChunkDataPack creates a chunk data pack
func generateChunkDataPack(
	chunk *flow.Chunk,
	registers []flow.RegisterID,
	values []flow.RegisterValue,
	proofs []flow.StorageProof,
) *flow.ChunkDataPack {
	regTs := make([]flow.RegisterTouch, len(registers))
	for i, reg := range registers {
		regTs[i] = flow.RegisterTouch{RegisterID: reg,
			Value: values[i],
			Proof: proofs[i],
		}
	}
	return &flow.ChunkDataPack{
		ChunkID:         chunk.ID(),
		StartState:      chunk.StartState,
		RegisterTouches: regTs,
	}
}<|MERGE_RESOLUTION|>--- conflicted
+++ resolved
@@ -49,11 +49,7 @@
 	payloads           storage.Payloads
 	collections        storage.Collections
 	events             storage.Events
-<<<<<<< HEAD
-	transactionErrors  storage.TransactionErrors
-=======
 	transactionResults storage.TransactionResults
->>>>>>> 8fd22951
 	computationManager computation.ComputationManager
 	providerEngine     provider.ProviderEngine
 	mempool            *Mempool
@@ -76,11 +72,7 @@
 	payloads storage.Payloads,
 	collections storage.Collections,
 	events storage.Events,
-<<<<<<< HEAD
-	transactionErrors storage.TransactionErrors,
-=======
 	transactionResults storage.TransactionResults,
->>>>>>> 8fd22951
 	executionEngine computation.ComputationManager,
 	providerEngine provider.ProviderEngine,
 	execState state.ExecutionState,
@@ -101,11 +93,7 @@
 		payloads:           payloads,
 		collections:        collections,
 		events:             events,
-<<<<<<< HEAD
-		transactionErrors:  transactionErrors,
-=======
 		transactionResults: transactionResults,
->>>>>>> 8fd22951
 		computationManager: executionEngine,
 		providerEngine:     providerEngine,
 		mempool:            mempool,
@@ -609,11 +597,7 @@
 		Hex("block_id", logging.ID(result.ExecutableBlock.Block.ID())).
 		Msg("received computation result")
 
-<<<<<<< HEAD
-	receipt, err := e.saveExecutionResults(result.ExecutableBlock.Block, result.StateSnapshots, result.Events, result.TransactionErrors, startState)
-=======
 	receipt, err := e.saveExecutionResults(result.ExecutableBlock.Block, result.StateSnapshots, result.Events, result.TransactionResult, startState)
->>>>>>> 8fd22951
 	if err != nil {
 		return nil, err
 	}
@@ -626,11 +610,7 @@
 	return receipt.ExecutionResult.FinalStateCommit, nil
 }
 
-<<<<<<< HEAD
-func (e *Engine) saveExecutionResults(block *flow.Block, stateInteractions []*delta.Snapshot, events []flow.Event, txErrors []flow.TransactionError, startState flow.StateCommitment) (*flow.ExecutionReceipt, error) {
-=======
 func (e *Engine) saveExecutionResults(block *flow.Block, stateInteractions []*delta.Snapshot, events []flow.Event, txResults []flow.TransactionResult, startState flow.StateCommitment) (*flow.ExecutionReceipt, error) {
->>>>>>> 8fd22951
 
 	originalState := startState
 
@@ -699,13 +679,8 @@
 		}
 	}
 
-<<<<<<< HEAD
-	for _, te := range txErrors {
-		err = e.transactionErrors.Store(block.ID(), &te)
-=======
 	for _, te := range txResults {
 		err = e.transactionResults.Store(block.ID(), &te)
->>>>>>> 8fd22951
 		if err != nil {
 			return nil, fmt.Errorf("failed to store transaction error: %w", err)
 		}
@@ -895,11 +870,7 @@
 
 	//TODO - validate state sync, reject invalid messages, change provider
 	executionReceipt, err := e.saveExecutionResults(executionStateDelta.Block, executionStateDelta.StateInteractions,
-<<<<<<< HEAD
-		executionStateDelta.Events, executionStateDelta.TransactionErrors, executionStateDelta.StartState)
-=======
 		executionStateDelta.Events, executionStateDelta.TransactionResults, executionStateDelta.StartState)
->>>>>>> 8fd22951
 	if err != nil {
 		e.log.Fatal().Hex("block_id", logging.Entity(executionStateDelta.Block)).Err(err).Msg("fatal error while processing sync message")
 	}
