package mock

import (
	"context"
	"os"
	"testing"

	"github.com/dgraph-io/badger/v2"
	"github.com/rs/zerolog"
	"github.com/stretchr/testify/require"

	collectioningest "github.com/dapperlabs/flow-go/engine/collection/ingest"
	"github.com/dapperlabs/flow-go/engine/collection/provider"
	consensusingest "github.com/dapperlabs/flow-go/engine/consensus/ingestion"
	"github.com/dapperlabs/flow-go/engine/consensus/matching"
	"github.com/dapperlabs/flow-go/engine/consensus/propagation"
	"github.com/dapperlabs/flow-go/engine/execution/computation"
	"github.com/dapperlabs/flow-go/engine/execution/computation/virtualmachine"
	"github.com/dapperlabs/flow-go/engine/execution/ingestion"
	executionprovider "github.com/dapperlabs/flow-go/engine/execution/provider"
	"github.com/dapperlabs/flow-go/engine/execution/state"
	"github.com/dapperlabs/flow-go/engine/verification/ingest"
	"github.com/dapperlabs/flow-go/model/flow"
	"github.com/dapperlabs/flow-go/module"
	"github.com/dapperlabs/flow-go/module/mempool"
	"github.com/dapperlabs/flow-go/network"
	"github.com/dapperlabs/flow-go/network/stub"
	"github.com/dapperlabs/flow-go/state/protocol"
	"github.com/dapperlabs/flow-go/storage"
)

// GenericNode implements a generic in-process node for tests.
type GenericNode struct {
<<<<<<< HEAD
	Log     zerolog.Logger
	Metrics module.Metrics
	Tracer  module.Tracer
	DB      *badger.DB
	State   protocol.State
	Me      module.Local
	Net     *stub.Network
	DBDir   string
=======
	Log        zerolog.Logger
	Metrics    module.Metrics
	DB         *badger.DB
	Headers    storage.Headers
	Identities storage.Identities
	Guarantees storage.Guarantees
	Seals      storage.Seals
	Payloads   storage.Payloads
	Blocks     storage.Blocks
	State      protocol.State
	Me         module.Local
	Net        *stub.Network
	DBDir      string
>>>>>>> 069249e0
}

func (g *GenericNode) Done() {
	_ = g.DB.Close()
	_ = os.RemoveAll(g.DBDir)

	<-g.Tracer.Done()
}

// Closes closes the badger database of the node
func (g *GenericNode) CloseDB() error {
	return g.DB.Close()
}

// CollectionNode implements an in-process collection node for tests.
type CollectionNode struct {
	GenericNode
	Pool            mempool.Transactions
	Collections     storage.Collections
	Transactions    storage.Transactions
	IngestionEngine *collectioningest.Engine
	ProviderEngine  *provider.Engine
}

// ConsensusNode implements an in-process consensus node for tests.
type ConsensusNode struct {
	GenericNode
	Guarantees        mempool.Guarantees
	Approvals         mempool.Approvals
	Receipts          mempool.Receipts
	Seals             mempool.Seals
	IngestionEngine   *consensusingest.Engine
	PropagationEngine *propagation.Engine
	MatchingEngine    *matching.Engine
}

// ExecutionNode implements a mocked execution node for tests.
type ExecutionNode struct {
	GenericNode
	IngestionEngine *ingestion.Engine
	ExecutionEngine *computation.Manager
	ReceiptsEngine  *executionprovider.Engine
	BadgerDB        *badger.DB
	VM              virtualmachine.VirtualMachine
	ExecutionState  state.ExecutionState
	Ledger          storage.Ledger
	LevelDbDir      string
}

func (en ExecutionNode) Done() {
	<-en.IngestionEngine.Done()
	<-en.ReceiptsEngine.Done()
	<-en.Ledger.Done()
	os.RemoveAll(en.LevelDbDir)
	en.GenericNode.Done()
}

func (en ExecutionNode) AssertHighestExecutedBlock(t *testing.T, header *flow.Header) {

	height, blockID, err := en.ExecutionState.GetHighestExecutedBlockID(context.Background())
	require.NoError(t, err)

	require.Equal(t, header.ID(), blockID)
	require.Equal(t, header.Height, height)
}

// VerificationNode implements an in-process verification node for tests.
type VerificationNode struct {
	GenericNode
	AuthReceipts          mempool.Receipts
	PendingReceipts       mempool.PendingReceipts
	AuthCollections       mempool.Collections
	PendingCollections    mempool.PendingCollections
	CollectionTrackers    mempool.CollectionTrackers
	ChunkDataPacks        mempool.ChunkDataPacks
	ChunkDataPackTrackers mempool.ChunkDataPackTrackers
	IngestedChunkIDs      mempool.Identifiers
	IngestedResultIDs     mempool.Identifiers
	IngestEngine          *ingest.Engine
	VerifierEngine        network.Engine
}<|MERGE_RESOLUTION|>--- conflicted
+++ resolved
@@ -31,18 +31,9 @@
 
 // GenericNode implements a generic in-process node for tests.
 type GenericNode struct {
-<<<<<<< HEAD
-	Log     zerolog.Logger
-	Metrics module.Metrics
-	Tracer  module.Tracer
-	DB      *badger.DB
-	State   protocol.State
-	Me      module.Local
-	Net     *stub.Network
-	DBDir   string
-=======
 	Log        zerolog.Logger
 	Metrics    module.Metrics
+	Tracer     module.Tracer
 	DB         *badger.DB
 	Headers    storage.Headers
 	Identities storage.Identities
@@ -54,7 +45,6 @@
 	Me         module.Local
 	Net        *stub.Network
 	DBDir      string
->>>>>>> 069249e0
 }
 
 func (g *GenericNode) Done() {
