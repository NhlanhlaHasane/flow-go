package ingest

import (
	"errors"
	"io/ioutil"
	"testing"

	"github.com/rs/zerolog"
	"github.com/stretchr/testify/mock"
	"github.com/stretchr/testify/suite"

	"github.com/onflow/flow-go/access"
	"github.com/onflow/flow-go/model/flow"
	"github.com/onflow/flow-go/model/flow/filter"
	"github.com/onflow/flow-go/module/mempool"
	"github.com/onflow/flow-go/module/mempool/epochs"
	"github.com/onflow/flow-go/module/mempool/stdmap"
	"github.com/onflow/flow-go/module/metrics"
	module "github.com/onflow/flow-go/module/mock"
	"github.com/onflow/flow-go/network/mocknetwork"
	realprotocol "github.com/onflow/flow-go/state/protocol"
	protocol "github.com/onflow/flow-go/state/protocol/mock"
	"github.com/onflow/flow-go/storage"
	"github.com/onflow/flow-go/utils/unittest"
	"github.com/onflow/flow-go/utils/unittest/mocks"
)

type Suite struct {
	suite.Suite

	N_COLLECTORS int
	N_CLUSTERS   uint

	conduit *mocknetwork.Conduit
	me      *module.Local
	conf    Config

	pools *epochs.TransactionPools

	identities flow.IdentityList
	clusters   flow.ClusterList

	state      *protocol.State
	snapshot   *protocol.Snapshot
	epochQuery *mocks.EpochQuery
	root       *flow.Block

	// backend for mocks
	blocks map[flow.Identifier]*flow.Block
	final  *flow.Block

	engine *Engine
}

func TestIngest(t *testing.T) {
	suite.Run(t, new(Suite))
}

func (suite *Suite) SetupTest() {
	var err error

	suite.N_COLLECTORS = 4
	suite.N_CLUSTERS = 2

	log := zerolog.New(ioutil.Discard)
	metrics := metrics.NewNoopCollector()

	net := new(module.Network)
	suite.conduit = new(mocknetwork.Conduit)
	net.On("Register", mock.Anything, mock.Anything).Return(suite.conduit, nil).Once()

	collectors := unittest.IdentityListFixture(suite.N_COLLECTORS, unittest.WithRole(flow.RoleCollection))
	me := collectors[0]
	others := unittest.IdentityListFixture(4, unittest.WithAllRolesExcept(flow.RoleCollection))
	suite.identities = append(collectors, others...)

	suite.me = new(module.Local)
	suite.me.On("NodeID").Return(me.NodeID)

	suite.pools = epochs.NewTransactionPools(func() mempool.Transactions {
		return stdmap.NewTransactions(1000)
	})

	assignments := unittest.ClusterAssignment(suite.N_CLUSTERS, collectors)
	suite.clusters, err = flow.NewClusterList(assignments, collectors)
	suite.Require().NoError(err)

	suite.root = unittest.GenesisFixture(suite.identities)
	suite.final = suite.root
	suite.blocks = make(map[flow.Identifier]*flow.Block)
	suite.blocks[suite.root.ID()] = suite.root

	suite.state = new(protocol.State)
	suite.snapshot = new(protocol.Snapshot)
	suite.state.On("Final").Return(suite.snapshot)
	suite.snapshot.On("Head").Return(
		func() *flow.Header { return suite.final.Header },
		func() error { return nil },
	)
	suite.state.On("AtBlockID", mock.Anything).Return(
		func(blockID flow.Identifier) realprotocol.Snapshot {
			snap := new(protocol.Snapshot)
			block, ok := suite.blocks[blockID]
			if ok {
				snap.On("Head").Return(block.Header, nil)
			} else {
				snap.On("Head").Return(nil, storage.ErrNotFound)
			}
			snap.On("Epochs").Return(suite.epochQuery)
			return snap
		})

	// set up the current epoch by default, with counter=1
	epoch := new(protocol.Epoch)
	epoch.On("Counter").Return(uint64(1), nil)
	epoch.On("Clustering").Return(suite.clusters, nil)
	suite.epochQuery = mocks.NewEpochQuery(suite.T(), 1, epoch)

	suite.conf = DefaultConfig()
	chain := flow.Testnet.Chain()
	suite.engine, err = New(log, net, suite.state, metrics, metrics, suite.me, chain, suite.pools, suite.conf)
	suite.Require().NoError(err)
}

func (suite *Suite) TestInvalidTransaction() {

	suite.Run("missing field", func() {
		tx := unittest.TransactionBodyFixture()
		tx.ReferenceBlockID = suite.root.ID()
		tx.Script = nil

		err := suite.engine.ProcessLocal(&tx)
		suite.Assert().Error(err)
		suite.Assert().True(errors.As(err, &access.IncompleteTransactionError{}))
	})

	suite.Run("gas limit exceeds the maximum allowed", func() {
		tx := unittest.TransactionBodyFixture()
<<<<<<< HEAD
		tx.Payer = unittest.RandomAddressFixture()
=======
		tx.ReferenceBlockID = suite.root.ID()
>>>>>>> fda186a2
		tx.GasLimit = flow.DefaultMaxGasLimit + 1

		err := suite.engine.ProcessLocal(&tx)
		suite.Assert().Error(err)
		suite.Assert().True(errors.As(err, &access.InvalidGasLimitError{}))
	})

	suite.Run("invalid reference block ID", func() {
		tx := unittest.TransactionBodyFixture()
		tx.ReferenceBlockID = unittest.IdentifierFixture()

		err := suite.engine.ProcessLocal(&tx)
		suite.Assert().Error(err)
		suite.Assert().True(errors.As(err, &access.ErrUnknownReferenceBlock))
	})

	suite.Run("un-parseable script", func() {
		tx := unittest.TransactionBodyFixture()
		tx.ReferenceBlockID = suite.root.ID()
		tx.Script = []byte("definitely a real transaction")

		err := suite.engine.ProcessLocal(&tx)
		suite.Assert().Error(err)
		suite.Assert().True(errors.As(err, &access.InvalidScriptError{}))
	})

	suite.Run("invalid signature format", func() {
		suite.Run("invalid format of an enveloppe signature", func() {
			invalidSig := unittest.InvalidFormatSignature()
			tx := unittest.TransactionBodyFixture()
			tx.ReferenceBlockID = suite.root.ID()
			tx.EnvelopeSignatures[0] = invalidSig

			err := suite.engine.ProcessLocal(&tx)
			suite.Assert().Error(err)
			suite.Assert().True(errors.As(err, &access.InvalidSignatureError{}))
		})

		suite.Run("invalid format of a payload signature", func() {
			invalidSig := unittest.InvalidFormatSignature()
			tx := unittest.TransactionBodyFixture()
			tx.ReferenceBlockID = suite.root.ID()
			tx.PayloadSignatures[0] = invalidSig

			err := suite.engine.ProcessLocal(&tx)
			suite.Assert().Error(err)
			suite.Assert().True(errors.As(err, &access.InvalidSignatureError{}))
		})
	})

	suite.Run("invalid signature", func() {
		// TODO cannot check signatures in MVP
		suite.T().Skip()
	})

	suite.Run("invalid address", func() {
		suite.Run("objective check", func() {
			invalid := unittest.InvalidAddressFixture()
			tx := unittest.TransactionBodyFixture()
			tx.ReferenceBlockID = suite.root.ID()
			tx.Payer = invalid

			err := suite.engine.ProcessLocal(&tx)
			suite.Assert().Error(err)
			suite.Assert().True(errors.As(err, &access.InvalidAddressError{}))
		})

		suite.Run("subjective check with max index", func() {
			invalid, err := flow.Testnet.Chain().AddressAtIndex(suite.conf.MaxAddressIndex + 1)
			suite.Require().NoError(err)
			tx := unittest.TransactionBodyFixture()
			tx.ReferenceBlockID = suite.root.ID()
			tx.Authorizers[0] = invalid

			err = suite.engine.ProcessLocal(&tx)
			suite.Assert().Error(err)
			suite.Assert().True(errors.As(err, &access.InvalidAddressError{}))
		})
	})

	suite.Run("expired reference block ID", func() {
		// "finalize" a sufficiently high block that root block is expired
		final := unittest.BlockFixture()
		final.Header.Height = suite.root.Header.Height + flow.DefaultTransactionExpiry + 1
		suite.final = &final

		tx := unittest.TransactionBodyFixture()
		tx.ReferenceBlockID = suite.root.ID()

		err := suite.engine.ProcessLocal(&tx)
		suite.Assert().Error(err)
		suite.Assert().True(errors.As(err, &access.ExpiredTransactionError{}))
	})
}

// should store transactions for local cluster and propagate to other cluster members
func (suite *Suite) TestRoutingLocalCluster() {

	local, _, ok := suite.clusters.ByNodeID(suite.me.NodeID())
	suite.Require().True(ok)

	// get a transaction that will be routed to local cluster
	tx := unittest.TransactionBodyFixture()
	tx.ReferenceBlockID = suite.root.ID()
	tx = unittest.AlterTransactionForCluster(tx, suite.clusters, local, func(transaction *flow.TransactionBody) {})

	// should route to local cluster
	suite.conduit.
		On("Multicast", &tx, suite.conf.PropagationRedundancy+1, local.NodeIDs()[0], local.NodeIDs()[1]).
		Return(nil)

	err := suite.engine.ProcessLocal(&tx)
	suite.Assert().NoError(err)

	// should be added to local mempool for the current epoch
	counter, err := suite.epochQuery.Current().Counter()
	suite.Assert().NoError(err)
	suite.Assert().True(suite.pools.ForEpoch(counter).Has(tx.ID()))
	suite.conduit.AssertExpectations(suite.T())
}

// should not store transactions for a different cluster and should propagate
// to the responsible cluster
func (suite *Suite) TestRoutingRemoteCluster() {

	// find a remote cluster
	_, index, ok := suite.clusters.ByNodeID(suite.me.NodeID())
	suite.Require().True(ok)
	remote, ok := suite.clusters.ByIndex((index + 1) % suite.N_CLUSTERS)
	suite.Require().True(ok)

	// get a transaction that will be routed to remote cluster
	tx := unittest.TransactionBodyFixture()
	tx.ReferenceBlockID = suite.root.ID()
	tx = unittest.AlterTransactionForCluster(tx, suite.clusters, remote, func(transaction *flow.TransactionBody) {})

	// should route to remote cluster
	suite.conduit.
		On("Multicast", &tx, suite.conf.PropagationRedundancy+1, remote[0].NodeID, remote[1].NodeID).
		Return(nil)

	err := suite.engine.ProcessLocal(&tx)
	suite.Assert().NoError(err)

	// should not be added to local mempool
	counter, err := suite.epochQuery.Current().Counter()
	suite.Assert().NoError(err)
	suite.Assert().False(suite.pools.ForEpoch(counter).Has(tx.ID()))
	suite.conduit.AssertExpectations(suite.T())
}

// should not propagate transactions received from another node (that node is
// responsible for propagation)
func (suite *Suite) TestRoutingLocalClusterFromOtherNode() {

	local, _, ok := suite.clusters.ByNodeID(suite.me.NodeID())
	suite.Require().True(ok)

	// another node will send us the transaction
	sender := local.Filter(filter.Not(filter.HasNodeID(suite.me.NodeID())))[0]

	// get a transaction that will be routed to local cluster
	tx := unittest.TransactionBodyFixture()
	tx.ReferenceBlockID = suite.root.ID()
	tx = unittest.AlterTransactionForCluster(tx, suite.clusters, local, func(transaction *flow.TransactionBody) {})

	// should not route to any node
	suite.conduit.AssertNumberOfCalls(suite.T(), "Multicast", 0)

	err := suite.engine.Process(sender.NodeID, &tx)
	suite.Assert().NoError(err)

	// should be added to local mempool for current epoch
	counter, err := suite.epochQuery.Current().Counter()
	suite.Assert().NoError(err)
	suite.Assert().True(suite.pools.ForEpoch(counter).Has(tx.ID()))
	suite.conduit.AssertExpectations(suite.T())
}

// should not route or store invalid transactions
func (suite *Suite) TestRoutingInvalidTransaction() {

	// find a remote cluster
	_, index, ok := suite.clusters.ByNodeID(suite.me.NodeID())
	suite.Require().True(ok)
	remote, ok := suite.clusters.ByIndex((index + 1) % suite.N_CLUSTERS)
	suite.Require().True(ok)

	// get transaction for target cluster, but make it invalid
	tx := unittest.TransactionBodyFixture()
	tx = unittest.AlterTransactionForCluster(tx, suite.clusters, remote,
		func(tx *flow.TransactionBody) {
			tx.GasLimit = 0
		})

	// should not route to any node
	suite.conduit.AssertNumberOfCalls(suite.T(), "Multicast", 0)

	_ = suite.engine.ProcessLocal(&tx)

	// should not be added to local mempool
	counter, err := suite.epochQuery.Current().Counter()
	suite.Assert().NoError(err)
	suite.Assert().False(suite.pools.ForEpoch(counter).Has(tx.ID()))
	suite.conduit.AssertExpectations(suite.T())
}

// We should route to the appropriate cluster if our cluster assignment changes
// on an epoch boundary. In this test, the clusters in epoch 2 are the reverse
// of those in epoch 1, and we check that the transaction is routed based on
// the clustering in epoch 2.
func (suite *Suite) TestRouting_ClusterAssignmentChanged() {

	epoch2Clusters := flow.ClusterList{
		suite.clusters[1],
		suite.clusters[0],
	}
	epoch2 := new(protocol.Epoch)
	epoch2.On("Counter").Return(uint64(2), nil)
	epoch2.On("Clustering").Return(epoch2Clusters, nil)
	// update the mocks to behave as though we have transitioned to epoch 2
	suite.epochQuery.Add(epoch2)
	suite.epochQuery.Transition()

	// get the local cluster in epoch 2
	epoch2Local, _, ok := epoch2Clusters.ByNodeID(suite.me.NodeID())
	suite.Require().True(ok)

	// get a transaction that will be routed to local cluster
	tx := unittest.TransactionBodyFixture()
	tx.ReferenceBlockID = suite.root.ID()
	tx = unittest.AlterTransactionForCluster(tx, epoch2Clusters, epoch2Local, func(transaction *flow.TransactionBody) {})

	// should route to local cluster
	suite.conduit.On("Multicast", &tx, suite.conf.PropagationRedundancy+1, epoch2Local.NodeIDs()[0], epoch2Local.NodeIDs()[1]).Return(nil).Once()

	err := suite.engine.ProcessLocal(&tx)
	suite.Assert().NoError(err)

	// should add to local mempool for epoch 2 only
	suite.Assert().True(suite.pools.ForEpoch(2).Has(tx.ID()))
	suite.Assert().False(suite.pools.ForEpoch(1).Has(tx.ID()))
	suite.conduit.AssertExpectations(suite.T())
}

// We will discard all transactions when we aren't assigned to any cluster.
func (suite *Suite) TestRouting_ClusterAssignmentRemoved() {

	// remove ourselves from the cluster assignment for epoch 2
	withoutMe := suite.identities.
		Filter(filter.Not(filter.HasNodeID(suite.me.NodeID()))).
		Filter(filter.HasRole(flow.RoleCollection))
	epoch2Assignment := unittest.ClusterAssignment(suite.N_CLUSTERS, withoutMe)
	epoch2Clusters, err := flow.NewClusterList(epoch2Assignment, withoutMe)
	suite.Require().NoError(err)

	epoch2 := new(protocol.Epoch)
	epoch2.On("Counter").Return(uint64(2), nil)
	epoch2.On("Clustering").Return(epoch2Clusters, nil)
	// update the mocks to behave as though we have transitioned to epoch 2
	suite.epochQuery.Add(epoch2)
	suite.epochQuery.Transition()

	// any transaction is OK here, since we're not in any cluster
	tx := unittest.TransactionBodyFixture()
	tx.ReferenceBlockID = suite.root.ID()

	err = suite.engine.ProcessLocal(&tx)
	suite.Assert().Error(err)

	// should not add to mempool
	suite.Assert().False(suite.pools.ForEpoch(2).Has(tx.ID()))
	suite.Assert().False(suite.pools.ForEpoch(1).Has(tx.ID()))
	// should not propagate
	suite.conduit.AssertNumberOfCalls(suite.T(), "Multicast", 0)
}

// The node is not a participant in epoch 2 and joins in epoch 3. We start the
// test in epoch 2.
//
// Test that the node discards transactions in epoch 2 and handles them
// in epoch 3.
func (suite *Suite) TestRouting_ClusterAssignmentAdded() {

	// EPOCH 2:

	// remove ourselves from the cluster assignment for epoch 2
	withoutMe := suite.identities.
		Filter(filter.Not(filter.HasNodeID(suite.me.NodeID()))).
		Filter(filter.HasRole(flow.RoleCollection))
	epoch2Assignment := unittest.ClusterAssignment(suite.N_CLUSTERS, withoutMe)
	epoch2Clusters, err := flow.NewClusterList(epoch2Assignment, withoutMe)
	suite.Require().NoError(err)

	epoch2 := new(protocol.Epoch)
	epoch2.On("Counter").Return(uint64(2), nil)
	epoch2.On("Clustering").Return(epoch2Clusters, nil)
	// update the mocks to behave as though we have transitioned to epoch 2
	suite.epochQuery.Add(epoch2)
	suite.epochQuery.Transition()

	// any transaction is OK here, since we're not in any cluster
	tx := unittest.TransactionBodyFixture()
	tx.ReferenceBlockID = suite.root.ID()

	err = suite.engine.ProcessLocal(&tx)
	suite.Assert().Error(err)

	// should not add to mempool
	suite.Assert().False(suite.pools.ForEpoch(2).Has(tx.ID()))
	suite.Assert().False(suite.pools.ForEpoch(1).Has(tx.ID()))
	// should not propagate
	suite.conduit.AssertNumberOfCalls(suite.T(), "Multicast", 0)

	// EPOCH 3:

	// include ourselves in cluster assignment
	withMe := suite.identities.Filter(filter.HasRole(flow.RoleCollection))
	epoch3Assignment := unittest.ClusterAssignment(suite.N_CLUSTERS, withMe)
	epoch3Clusters, err := flow.NewClusterList(epoch3Assignment, withMe)
	suite.Require().NoError(err)

	epoch3 := new(protocol.Epoch)
	epoch3.On("Counter").Return(uint64(3), nil)
	epoch3.On("Clustering").Return(epoch3Clusters, nil)
	// transition to epoch 3
	suite.epochQuery.Add(epoch3)
	suite.epochQuery.Transition()

	// get the local cluster in epoch 2
	epoch3Local, _, ok := epoch3Clusters.ByNodeID(suite.me.NodeID())
	suite.Require().True(ok)

	// get a transaction that will be routed to local cluster
	tx = unittest.TransactionBodyFixture()
	tx.ReferenceBlockID = suite.root.ID()
	tx = unittest.AlterTransactionForCluster(tx, epoch3Clusters, epoch3Local, func(transaction *flow.TransactionBody) {})

	// should route to local cluster
	suite.conduit.On("Multicast", &tx, suite.conf.PropagationRedundancy+1, epoch3Local.NodeIDs()[0], epoch3Local.NodeIDs()[1]).Return(nil).Once()

	err = suite.engine.ProcessLocal(&tx)
	suite.Assert().NoError(err)
}<|MERGE_RESOLUTION|>--- conflicted
+++ resolved
@@ -136,11 +136,8 @@
 
 	suite.Run("gas limit exceeds the maximum allowed", func() {
 		tx := unittest.TransactionBodyFixture()
-<<<<<<< HEAD
 		tx.Payer = unittest.RandomAddressFixture()
-=======
 		tx.ReferenceBlockID = suite.root.ID()
->>>>>>> fda186a2
 		tx.GasLimit = flow.DefaultMaxGasLimit + 1
 
 		err := suite.engine.ProcessLocal(&tx)
