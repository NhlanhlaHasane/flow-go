// (c) 2019 Dapper Labs - ALL RIGHTS RESERVED

package badger_test

import (
	"errors"
	"math/rand"
	"testing"
	"time"

	"github.com/onflow/flow-go/engine"
	mock2 "github.com/onflow/flow-go/module/mock"

	"github.com/dgraph-io/badger/v2"
	"github.com/stretchr/testify/assert"
	"github.com/stretchr/testify/mock"
	"github.com/stretchr/testify/require"

	"github.com/onflow/flow-go/crypto"
	"github.com/onflow/flow-go/model/flow"
	"github.com/onflow/flow-go/model/flow/filter"
	"github.com/onflow/flow-go/model/flow/order"
	"github.com/onflow/flow-go/module/metrics"
	"github.com/onflow/flow-go/module/trace"
	st "github.com/onflow/flow-go/state"
	protocol "github.com/onflow/flow-go/state/protocol/badger"
	"github.com/onflow/flow-go/state/protocol/events"
	mockprotocol "github.com/onflow/flow-go/state/protocol/mock"
	"github.com/onflow/flow-go/state/protocol/util"
	stoerr "github.com/onflow/flow-go/storage"
	"github.com/onflow/flow-go/storage/badger/operation"
	storeutil "github.com/onflow/flow-go/storage/util"
	"github.com/onflow/flow-go/utils/unittest"
)

func init() {
	rand.Seed(time.Now().UnixNano())
}

var participants = unittest.IdentityListFixture(5, unittest.WithAllRoles())

// mockMutatorFactory returns a MutatorFactory that generates state mutators
// with a ReceiptValidator that accepts all receipts without performing any
// integrity checks.
func mockMutatorFactory() protocol.MutatorFactory {
	validator := &mock2.ReceiptValidator{}
	validator.On("Validate", mock.Anything).Return(nil)
	mockFactory := protocol.NewMutatorFactoryWithValidator(validator)
	return mockFactory
}

func TestBootstrapValid(t *testing.T) {
	util.RunWithProtocolState(t, func(db *badger.DB, state *protocol.State) {

		block, result, seal := unittest.BootstrapFixture(participants)
		err := state.Mutate().Bootstrap(block, result, seal)
		require.NoError(t, err)

		var finalized uint64
		err = db.View(operation.RetrieveFinalizedHeight(&finalized))
		require.NoError(t, err)

		var sealed uint64
		err = db.View(operation.RetrieveSealedHeight(&sealed))
		require.NoError(t, err)

		var genesisID flow.Identifier
		err = db.View(operation.LookupBlockHeight(0, &genesisID))
		require.NoError(t, err)

		var header flow.Header
		err = db.View(operation.RetrieveHeader(genesisID, &header))
		require.NoError(t, err)

		var sealID flow.Identifier
		err = db.View(operation.LookupBlockSeal(genesisID, &sealID))
		require.NoError(t, err)

		err = db.View(operation.RetrieveSeal(sealID, seal))
		require.NoError(t, err)

		require.Equal(t, block.Header.Height, finalized)
		require.Equal(t, block.Header.Height, sealed)
		require.Equal(t, block.ID(), genesisID)
		require.Equal(t, block.ID(), seal.BlockID)
		require.Equal(t, block.Header, &header)
	})
}

func TestBootstrapDuplicateID(t *testing.T) {
	util.RunWithProtocolState(t, func(db *badger.DB, state *protocol.State) {

		participants := flow.IdentityList{
			{NodeID: flow.Identifier{0x01}, Address: "a1", Role: flow.RoleCollection, Stake: 1},
			{NodeID: flow.Identifier{0x01}, Address: "a1", Role: flow.RoleCollection, Stake: 1},
			{NodeID: flow.Identifier{0x02}, Address: "a2", Role: flow.RoleConsensus, Stake: 2},
			{NodeID: flow.Identifier{0x03}, Address: "a3", Role: flow.RoleExecution, Stake: 3},
			{NodeID: flow.Identifier{0x04}, Address: "a4", Role: flow.RoleVerification, Stake: 4},
		}

		block, result, seal := unittest.BootstrapFixture(participants)

		err := state.Mutate().Bootstrap(block, result, seal)
		require.Error(t, err)
	})
}

func TestBootstrapZeroStake(t *testing.T) {
	util.RunWithProtocolState(t, func(db *badger.DB, state *protocol.State) {

		participants := flow.IdentityList{
			{NodeID: flow.Identifier{0x01}, Address: "a1", Role: flow.RoleCollection, Stake: 0},
			{NodeID: flow.Identifier{0x02}, Address: "a2", Role: flow.RoleConsensus, Stake: 2},
			{NodeID: flow.Identifier{0x03}, Address: "a3", Role: flow.RoleExecution, Stake: 3},
			{NodeID: flow.Identifier{0x04}, Address: "a4", Role: flow.RoleVerification, Stake: 4},
		}

		block, result, seal := unittest.BootstrapFixture(participants)

		err := state.Mutate().Bootstrap(block, result, seal)
		require.Error(t, err)
	})
}

func TestBootstrapNoCollection(t *testing.T) {
	util.RunWithProtocolState(t, func(db *badger.DB, state *protocol.State) {

		participants := flow.IdentityList{
			{NodeID: flow.Identifier{0x02}, Address: "a2", Role: flow.RoleConsensus, Stake: 2},
			{NodeID: flow.Identifier{0x03}, Address: "a3", Role: flow.RoleExecution, Stake: 3},
			{NodeID: flow.Identifier{0x04}, Address: "a4", Role: flow.RoleVerification, Stake: 4},
		}

		block, result, seal := unittest.BootstrapFixture(participants)

		err := state.Mutate().Bootstrap(block, result, seal)
		require.Error(t, err)
	})
}

func TestBootstrapNoConsensus(t *testing.T) {
	util.RunWithProtocolState(t, func(db *badger.DB, state *protocol.State) {

		participants := flow.IdentityList{
			{NodeID: flow.Identifier{0x01}, Address: "a1", Role: flow.RoleCollection, Stake: 1},
			{NodeID: flow.Identifier{0x03}, Address: "a3", Role: flow.RoleExecution, Stake: 3},
			{NodeID: flow.Identifier{0x04}, Address: "a4", Role: flow.RoleVerification, Stake: 4},
		}

		block, result, seal := unittest.BootstrapFixture(participants)

		err := state.Mutate().Bootstrap(block, result, seal)
		require.Error(t, err)
	})
}

func TestBootstrapNoExecution(t *testing.T) {
	util.RunWithProtocolState(t, func(db *badger.DB, state *protocol.State) {

		participants := flow.IdentityList{
			{NodeID: flow.Identifier{0x01}, Address: "a1", Role: flow.RoleCollection, Stake: 1},
			{NodeID: flow.Identifier{0x02}, Address: "a2", Role: flow.RoleConsensus, Stake: 2},
			{NodeID: flow.Identifier{0x04}, Address: "a4", Role: flow.RoleVerification, Stake: 4},
		}

		block, result, seal := unittest.BootstrapFixture(participants)

		err := state.Mutate().Bootstrap(block, result, seal)
		require.Error(t, err)
	})
}

func TestBootstrapNoVerification(t *testing.T) {
	util.RunWithProtocolState(t, func(db *badger.DB, state *protocol.State) {

		participants := flow.IdentityList{
			{NodeID: flow.Identifier{0x01}, Address: "a1", Role: flow.RoleCollection, Stake: 1},
			{NodeID: flow.Identifier{0x02}, Address: "a2", Role: flow.RoleConsensus, Stake: 2},
			{NodeID: flow.Identifier{0x03}, Address: "a3", Role: flow.RoleExecution, Stake: 3},
		}

		block, result, seal := unittest.BootstrapFixture(participants)

		err := state.Mutate().Bootstrap(block, result, seal)
		require.Error(t, err)
	})
}

func TestBootstrapExistingAddress(t *testing.T) {
	util.RunWithProtocolState(t, func(db *badger.DB, state *protocol.State) {

		participants := flow.IdentityList{
			{NodeID: flow.Identifier{0x01}, Address: "a1", Role: flow.RoleCollection, Stake: 1},
			{NodeID: flow.Identifier{0x02}, Address: "a1", Role: flow.RoleConsensus, Stake: 2},
			{NodeID: flow.Identifier{0x03}, Address: "a3", Role: flow.RoleExecution, Stake: 3},
			{NodeID: flow.Identifier{0x04}, Address: "a4", Role: flow.RoleVerification, Stake: 4},
		}

		block, result, seal := unittest.BootstrapFixture(participants)

		err := state.Mutate().Bootstrap(block, result, seal)
		require.Error(t, err)
	})
}

func TestBootstrapNonZeroParent(t *testing.T) {
	util.RunWithProtocolState(t, func(db *badger.DB, state *protocol.State) {

		block, result, seal := unittest.BootstrapFixture(participants, func(block *flow.Block) {
			block.Header.Height = 13
			block.Header.ParentID = unittest.IdentifierFixture()
		})

		err := state.Mutate().Bootstrap(block, result, seal)
		require.NoError(t, err)
	})
}

func TestBootstrapNonEmptyCollections(t *testing.T) {
	util.RunWithProtocolState(t, func(db *badger.DB, state *protocol.State) {

		block, result, seal := unittest.BootstrapFixture(participants, func(block *flow.Block) {
			block.Payload.Guarantees = unittest.CollectionGuaranteesFixture(1)
		})

		err := state.Mutate().Bootstrap(block, result, seal)
		require.Error(t, err)
	})
}

func TestBootstrapWithSeal(t *testing.T) {
	util.RunWithProtocolState(t, func(db *badger.DB, state *protocol.State) {

		block := unittest.GenesisFixture(participants)
		block.Payload.Seals = []*flow.Seal{unittest.Seal.Fixture()}
		block.Header.PayloadHash = block.Payload.Hash()

		result := unittest.ExecutionResultFixture()
		result.BlockID = block.ID()

		finalState, ok := result.FinalStateCommitment()
		require.True(t, ok)

		seal := unittest.Seal.Fixture()
		seal.BlockID = block.ID()
		seal.ResultID = result.ID()
		seal.FinalState = finalState

		err := state.Mutate().Bootstrap(block, result, seal)
		require.Error(t, err)
	})
}

func TestBootstrapMissingServiceEvents(t *testing.T) {
	util.RunWithProtocolState(t, func(db *badger.DB, state *protocol.State) {

		t.Run("missing setup", func(t *testing.T) {
			root, result, seal := unittest.BootstrapFixture(participants)
			seal.ServiceEvents = seal.ServiceEvents[1:]
			err := state.Mutate().Bootstrap(root, result, seal)
			require.Error(t, err)
		})

		t.Run("missing commit", func(t *testing.T) {
			root, result, seal := unittest.BootstrapFixture(participants)
			seal.ServiceEvents = seal.ServiceEvents[:1]
			err := state.Mutate().Bootstrap(root, result, seal)
			require.Error(t, err)
		})
	})
}

func TestBootstrapInvalidEpochSetup(t *testing.T) {
	util.RunWithProtocolState(t, func(db *badger.DB, state *protocol.State) {

		t.Run("invalid final view", func(t *testing.T) {
			root, result, seal := unittest.BootstrapFixture(participants)
			setup := seal.ServiceEvents[0].Event.(*flow.EpochSetup)
			// set an invalid final view for the first epoch
			setup.FinalView = root.Header.View

			err := state.Mutate().Bootstrap(root, result, seal)
			require.Error(t, err)
		})

		t.Run("invalid cluster assignments", func(t *testing.T) {
			root, result, seal := unittest.BootstrapFixture(participants)
			setup := seal.ServiceEvents[0].Event.(*flow.EpochSetup)
			// create an invalid cluster assignment (node appears in multiple clusters)
			collector := participants.Filter(filter.HasRole(flow.RoleCollection))[0]
			setup.Assignments = append(setup.Assignments, []flow.Identifier{collector.NodeID})

			err := state.Mutate().Bootstrap(root, result, seal)
			require.Error(t, err)
		})

		t.Run("empty seed", func(t *testing.T) {
			root, result, seal := unittest.BootstrapFixture(participants)
			setup := seal.ServiceEvents[0].Event.(*flow.EpochSetup)
			setup.RandomSource = nil

			err := state.Mutate().Bootstrap(root, result, seal)
			require.Error(t, err)
		})
	})
}

func TestBootstrapInvalidEpochCommit(t *testing.T) {
	util.RunWithProtocolState(t, func(db *badger.DB, state *protocol.State) {

		t.Run("inconsistent counter", func(t *testing.T) {
			root, result, seal := unittest.BootstrapFixture(participants)
			setup := seal.ServiceEvents[0].Event.(*flow.EpochSetup)
			commit := seal.ServiceEvents[1].Event.(*flow.EpochCommit)
			// use a different counter for the commit
			commit.Counter = setup.Counter + 1

			err := state.Mutate().Bootstrap(root, result, seal)
			require.Error(t, err)
		})

		t.Run("inconsistent cluster QCs", func(t *testing.T) {
			root, result, seal := unittest.BootstrapFixture(participants)
			commit := seal.ServiceEvents[1].Event.(*flow.EpochCommit)
			// add an extra QC to commit
			commit.ClusterQCs = append(commit.ClusterQCs, unittest.QuorumCertificateFixture())

			err := state.Mutate().Bootstrap(root, result, seal)
			require.Error(t, err)
		})

		t.Run("missing dkg group key", func(t *testing.T) {
			root, result, seal := unittest.BootstrapFixture(participants)
			commit := seal.ServiceEvents[1].Event.(*flow.EpochCommit)
			commit.DKGGroupKey = nil

			err := state.Mutate().Bootstrap(root, result, seal)
			require.Error(t, err)
		})

		t.Run("inconsistent DKG participants", func(t *testing.T) {
			root, result, seal := unittest.BootstrapFixture(participants)
			commit := seal.ServiceEvents[1].Event.(*flow.EpochCommit)
			// add an invalid DKG participant
			collector := participants.Filter(filter.HasRole(flow.RoleCollection))[0]
			commit.DKGParticipants[collector.NodeID] = flow.DKGParticipant{
				KeyShare: unittest.KeyFixture(crypto.BLSBLS12381).PublicKey(),
				Index:    1,
			}

			err := state.Mutate().Bootstrap(root, result, seal)
			require.Error(t, err)
		})
	})
}

func TestExtendValid(t *testing.T) {
	unittest.RunWithBadgerDB(t, func(db *badger.DB) {

		metrics := metrics.NewNoopCollector()
		tracer := trace.NewNoopTracer()
		headers, _, seals, index, payloads, blocks, setups, commits, statuses, results := storeutil.StorageLayer(t, db)

		// create a event consumer to test epoch transition events
		distributor := events.NewDistributor()
		consumer := new(mockprotocol.Consumer)
		distributor.AddConsumer(consumer)

		mutatorFactory := protocol.NewMutatorFactory(results)
		state, err := protocol.NewState(metrics, tracer, db, headers, seals, index, payloads, blocks, setups, commits,
			statuses, distributor, mutatorFactory)
		require.Nil(t, err)

		block, result, seal := unittest.BootstrapFixture(participants)
		err = state.Mutate().Bootstrap(block, result, seal)
		require.NoError(t, err)

		extend := unittest.BlockWithParentFixture(block.Header)
		extend.Payload.Guarantees = nil
		extend.Header.PayloadHash = extend.Payload.Hash()

		err = state.Mutate().Extend(&extend)
		require.NoError(t, err)

		finalCommit, err := state.Final().Commit()
		require.NoError(t, err)
		require.Equal(t, seal.FinalState, finalCommit)

		consumer.On("BlockFinalized", extend.Header).Once()
		err = state.Mutate().Finalize(extend.ID())
		require.Nil(t, err)
		consumer.AssertExpectations(t)
	})
}

func TestExtendSealedBoundary(t *testing.T) {

	util.RunWithProtocolStateAndMutatorFactory(t, mockMutatorFactory(), func(db *badger.DB, state *protocol.State) {

		root, result, rootSeal := unittest.BootstrapFixture(participants)
		t.Logf("root: %x\n", root.ID())

		err := state.Mutate().Bootstrap(root, result, rootSeal)
		require.NoError(t, err)

		finalCommit, err := state.Final().Commit()
		require.NoError(t, err)
		require.Equal(t, rootSeal.FinalState, finalCommit, "original commit should be root commit")

		// Create a first block on top of root
		block1 := unittest.BlockWithParentFixture(root.Header)
		block1.SetPayload(flow.Payload{})
		err = state.Mutate().Extend(&block1)
		require.NoError(t, err)

		// Add a second block that contains a receipt committing to the first
		// block
		block1Receipt := unittest.ReceiptForBlockFixture(&block1)
		block2 := unittest.BlockWithParentFixture(block1.Header)
		block2.SetPayload(flow.Payload{
			Receipts: []*flow.ExecutionReceipt{block1Receipt},
		})
		err = state.Mutate().Extend(&block2)
		require.NoError(t, err)

		// Add a third block containing a seal for the first block
		block1Seal := unittest.SealFixture(unittest.SealFromResult(&block1Receipt.ExecutionResult))
		block3 := unittest.BlockWithParentFixture(block2.Header)
		block3.SetPayload(flow.Payload{
			Seals: []*flow.Seal{block1Seal},
		})
		err = state.Mutate().Extend(&block3)
		require.NoError(t, err)

		finalCommit, err = state.Final().Commit()
		require.NoError(t, err)
		require.Equal(t, rootSeal.FinalState, finalCommit, "commit should not change before finalizing")

		err = state.Mutate().Finalize(block1.ID())
		require.NoError(t, err)

		finalCommit, err = state.Final().Commit()
		require.NoError(t, err)
		require.Equal(t, rootSeal.FinalState, finalCommit, "commit should not change after finalizing non-sealing block")

		err = state.Mutate().Finalize(block2.ID())
		require.NoError(t, err)

		finalCommit, err = state.Final().Commit()
		require.NoError(t, err)
		require.Equal(t, rootSeal.FinalState, finalCommit, "commit should not change after finalizing non-sealing block")

		err = state.Mutate().Finalize(block3.ID())
		require.NoError(t, err)

		finalCommit, err = state.Final().Commit()
		require.NoError(t, err)
		require.Equal(t, block1Seal.FinalState, finalCommit, "commit should change after finalizing sealing block")
	})
}

func TestExtendMissingParent(t *testing.T) {
	util.RunWithProtocolState(t, func(db *badger.DB, state *protocol.State) {

		block, result, seal := unittest.BootstrapFixture(participants)
		err := state.Mutate().Bootstrap(block, result, seal)
		require.NoError(t, err)

		extend := unittest.BlockFixture()
		extend.Payload.Guarantees = nil
		extend.Payload.Seals = nil
		extend.Header.Height = 2
		extend.Header.View = 2
		extend.Header.ParentID = unittest.BlockFixture().ID()
		extend.Header.PayloadHash = extend.Payload.Hash()

		err = state.Mutate().Extend(&extend)
		require.Error(t, err)
		require.True(t, st.IsInvalidExtensionError(err), err)

		// verify seal not indexed
		var sealID flow.Identifier
		err = db.View(operation.LookupBlockSeal(extend.ID(), &sealID))
		require.Error(t, err)
		require.True(t, errors.Is(err, stoerr.ErrNotFound), err)
	})
}

func TestExtendHeightTooSmall(t *testing.T) {
	util.RunWithProtocolState(t, func(db *badger.DB, state *protocol.State) {

		block, result, seal := unittest.BootstrapFixture(participants)
		err := state.Mutate().Bootstrap(block, result, seal)
		require.NoError(t, err)

		extend := unittest.BlockFixture()
		extend.Payload.Guarantees = nil
		extend.Payload.Seals = nil
		extend.Header.Height = 1
		extend.Header.View = 1
		extend.Header.ParentID = block.Header.ID()
		extend.Header.PayloadHash = extend.Payload.Hash()

		err = state.Mutate().Extend(&extend)
		require.NoError(t, err)

		// create another block with the same height and view, that is coming after
		extend.Header.ParentID = extend.Header.ID()
		extend.Header.Height = 1
		extend.Header.View = 2

		err = state.Mutate().Extend(&extend)
		require.Error(t, err)

		// verify seal not indexed
		var sealID flow.Identifier
		err = db.View(operation.LookupBlockSeal(extend.ID(), &sealID))
		require.Error(t, err)
		require.True(t, errors.Is(err, stoerr.ErrNotFound), err)
	})
}

func TestExtendHeightTooLarge(t *testing.T) {
	util.RunWithProtocolState(t, func(db *badger.DB, state *protocol.State) {

		root := unittest.GenesisFixture(participants)

		block := unittest.BlockWithParentFixture(root.Header)
		block.SetPayload(flow.Payload{})
		// set an invalid height
		block.Header.Height = root.Header.Height + 2

		err := state.Mutate().Extend(&block)
		require.Error(t, err)
	})
}

func TestExtendBlockNotConnected(t *testing.T) {
	util.RunWithProtocolState(t, func(db *badger.DB, state *protocol.State) {

		block, result, seal := unittest.BootstrapFixture(participants)
		err := state.Mutate().Bootstrap(block, result, seal)
		require.NoError(t, err)

		// add 2 blocks, the second finalizing/sealing the state of the first
		extend := unittest.BlockFixture()
		extend.Payload.Guarantees = nil
		extend.Payload.Seals = nil
		extend.Header.Height = 1
		extend.Header.View = 1
		extend.Header.ParentID = block.Header.ID()
		extend.Header.PayloadHash = extend.Payload.Hash()

		err = state.Mutate().Extend(&extend)
		require.NoError(t, err)

		err = state.Mutate().Finalize(extend.ID())
		require.NoError(t, err)

		// create a fork at view/height 1 and try to connect it to root
		extend.Header.Timestamp = extend.Header.Timestamp.Add(time.Second)
		extend.Header.ParentID = block.Header.ID()

		err = state.Mutate().Extend(&extend)
		require.Error(t, err)

		// verify seal not indexed
		var sealID flow.Identifier
		err = db.View(operation.LookupBlockSeal(extend.ID(), &sealID))
		require.Error(t, err)
		require.True(t, errors.Is(err, stoerr.ErrNotFound), err)
	})
}

func TestExtendWrongIdentity(t *testing.T) {
	util.RunWithProtocolState(t, func(db *badger.DB, state *protocol.State) {

		block, result, seal := unittest.BootstrapFixture(participants)
		err := state.Mutate().Bootstrap(block, result, seal)
		require.NoError(t, err)

		extend := unittest.BlockFixture()
		extend.Header.Height = 1
		extend.Header.View = 1
		extend.Header.ParentID = block.ID()
		extend.Header.PayloadHash = extend.Payload.Hash()
		extend.Payload.Guarantees = nil

		err = state.Mutate().Extend(&extend)
		require.Error(t, err)
		require.True(t, st.IsInvalidExtensionError(err), err)
	})
}

func TestExtendInvalidChainID(t *testing.T) {
	util.RunWithProtocolState(t, func(db *badger.DB, state *protocol.State) {

		root := unittest.GenesisFixture(participants)
		block := unittest.BlockWithParentFixture(root.Header)
		block.SetPayload(flow.Payload{})
		// use an invalid chain ID
		block.Header.ChainID = root.Header.ChainID + "-invalid"

		err := state.Mutate().Extend(&block)
		require.Error(t, err)
		require.True(t, st.IsInvalidExtensionError(err), err)
	})
}

// Test that seals are rejected if they correspond to ExecutionResults that are
// not incorporated in blocks on this fork
func TestExtendSealNoIncorporatedResult(t *testing.T) {

	util.RunWithProtocolStateAndMutatorFactory(t, mockMutatorFactory(), func(db *badger.DB, state *protocol.State) {

		block, result, seal := unittest.BootstrapFixture(participants)
		err := state.Mutate().Bootstrap(block, result, seal)
		require.NoError(t, err)

		block1 := unittest.BlockWithParentFixture(block.Header)
		block1.SetPayload(flow.Payload{})
		err = state.Mutate().Extend(&block1)
		require.NoError(t, err)

		// B-->B1-->B2{Seal(ER1)}
		//
		// Should fail because the fork does not contain an IncorporatedResult for the
		// result (ER1) referenced by the proposed seal.
		t.Run("no IncorporatedResult", func(t *testing.T) {
			// create block 2 with a seal for block 1
			block1Result := unittest.ResultForBlockFixture(&block1)
			block1Seal := unittest.SealFixture(unittest.SealFromResult(block1Result))

			block2 := unittest.BlockWithParentFixture(block1.Header)
			block2.SetPayload(flow.Payload{
				Seals: []*flow.Seal{block1Seal},
			})
			err = state.Mutate().Extend(&block2)

			// we expect an error because there is no block on the fork that
			// contains a receipt committing to block1
			require.Error(t, err)
			require.True(t, st.IsInvalidExtensionError(err), err)
		})

		// B-->B1-->B2{ER1a}-->B3{Seal(ER1b)}
		//
		// Should fail because ER1a is different than ER1b, although they
		// reference the same block. Technically the fork does not contain an
		// IncorporatedResult for the result referenced by the proposed seal.
		t.Run("different IncorporatedResult", func(t *testing.T) {
			// create block2 with an execution receipt for block1
			block1Receipt := unittest.ReceiptForBlockFixture(&block1)
			block2 := unittest.BlockWithParentFixture(block1.Header)
			block2.SetPayload(flow.Payload{
				Receipts: []*flow.ExecutionReceipt{block1Receipt},
			})
			err = state.Mutate().Extend(&block2)
			require.NoError(t, err)

			// create block 3 with a seal for block 1, but DIFFERENT execution
			// result than that which was included in block1
			block1Result2 := unittest.ResultForBlockFixture(&block1)
			block1Seal := unittest.SealFixture(unittest.SealFromResult(block1Result2))

			block3 := unittest.BlockWithParentFixture(block2.Header)
			block3.SetPayload(flow.Payload{
				Seals: []*flow.Seal{block1Seal},
			})
			err = state.Mutate().Extend(&block3)

			// we expect an error because there is no block on the fork that
			// contains a receipt committing to the seal's result
			require.Error(t, err)
			require.True(t, st.IsInvalidExtensionError(err), err)
		})

		// B-->B1-->B2-->B4{Seal(ER1)}
		//      |
		//      +-->B3{ER1}
		//
		// Should fail because the IncorporatedResult referenced by the seal is
		// on a different fork
		t.Run("IncorporatedResult in other fork", func(t *testing.T) {
			// create block2 and block3 as children of block1 (introducing a fork)
			block2 := unittest.BlockWithParentFixture(block1.Header)
			block2.SetPayload(flow.Payload{})
			err = state.Mutate().Extend(&block2)
			require.NoError(t, err)

			// only block 3 contains the result
			block1Receipt := unittest.ReceiptForBlockFixture(&block1)
			block3 := unittest.BlockWithParentFixture(block1.Header)
			block3.SetPayload(flow.Payload{
				Receipts: []*flow.ExecutionReceipt{block1Receipt},
			})
			err = state.Mutate().Extend(&block3)
			require.NoError(t, err)

			// create block4 on top of block2 containing a seal for the result
			// contained on the other fork
			block1Seal := unittest.SealFixture(unittest.SealFromResult(&block1Receipt.ExecutionResult))
			block4 := unittest.BlockWithParentFixture(block2.Header)
			block4.SetPayload(flow.Payload{
				Seals: []*flow.Seal{block1Seal},
			})
			err = state.Mutate().Extend(&block4)

			// we expect an error because there is no block on the fork that
			// contains a receipt committing to the seal's result
			require.Error(t, err)
			require.True(t, st.IsInvalidExtensionError(err), err)
		})
	})
}

// Test that proposed seals are rejected if they do not form a valid chain on
// top of the last known seal on the branch.
func TestExtendSealNotConnected(t *testing.T) {

	util.RunWithProtocolStateAndMutatorFactory(t, mockMutatorFactory(), func(db *badger.DB, state *protocol.State) {

		block, result, seal := unittest.BootstrapFixture(participants)
		err := state.Mutate().Bootstrap(block, result, seal)
		require.NoError(t, err)

		// insert 2 valid blocks
		block1 := unittest.BlockWithParentFixture(block.Header)
		block1.SetPayload(flow.Payload{})
		err = state.Mutate().Extend(&block1)
		require.NoError(t, err)

		block2 := unittest.BlockWithParentFixture(block1.Header)
		block2.SetPayload(flow.Payload{})
		err = state.Mutate().Extend(&block2)
		require.NoError(t, err)

		// insert block3 with receipts for block1 and block2
		block1Receipt := unittest.ReceiptForBlockFixture(&block1)
		block2Receipt := unittest.ReceiptForBlockFixture(&block2)

		block3 := unittest.BlockWithParentFixture(block2.Header)
		block3.SetPayload(flow.Payload{
			Receipts: []*flow.ExecutionReceipt{block1Receipt, block2Receipt},
		})
		err = state.Mutate().Extend(&block3)
		require.NoError(t, err)

		// Insert block4 with a seal for block 2. Note that there is no seal
		// for block1. The block should be rejected because it contains a seal
		// that breaks the chain.
		block2Seal := unittest.SealFixture(unittest.SealFromResult(&block2Receipt.ExecutionResult))

		block4 := unittest.BlockWithParentFixture(block3.Header)
		block4.SetPayload(flow.Payload{
			Seals: []*flow.Seal{block2Seal},
		})
		err = state.Mutate().Extend(&block4)
		require.Error(t, err)
		require.True(t, st.IsInvalidExtensionError(err), err)

		// verify seal not indexed
		var sealID flow.Identifier
		err = db.View(operation.LookupBlockSeal(block2Seal.ID(), &sealID))
		require.Error(t, err)
		require.True(t, errors.Is(err, stoerr.ErrNotFound), err)
	})
}

// Test that payloads containing duplicate seals are rejected.
func TestExtendSealDuplicate(t *testing.T) {

	util.RunWithProtocolStateAndMutatorFactory(t, mockMutatorFactory(), func(db *badger.DB, state *protocol.State) {

		block, result, seal := unittest.BootstrapFixture(participants)
		err := state.Mutate().Bootstrap(block, result, seal)
		require.NoError(t, err)

		block1 := unittest.BlockWithParentFixture(block.Header)
		block1.SetPayload(flow.Payload{})
		err = state.Mutate().Extend(&block1)
		require.NoError(t, err)

		// create block2 with an execution receipt for block1
		block1Receipt := unittest.ReceiptForBlockFixture(&block1)
		block2 := unittest.BlockWithParentFixture(block1.Header)
		block2.SetPayload(flow.Payload{
			Receipts: []*flow.ExecutionReceipt{block1Receipt},
		})
		err = state.Mutate().Extend(&block2)
		require.NoError(t, err)

		// create seal for block1
		block1Seal := unittest.SealFixture(unittest.SealFromResult(&block1Receipt.ExecutionResult))

		t.Run("Duplicate seal in separate block", func(t *testing.T) {
			// insert block3 with a seal for block1
			block3 := unittest.BlockWithParentFixture(block2.Header)
			block3.SetPayload(flow.Payload{
				Seals: []*flow.Seal{block1Seal},
			})
			err = state.Mutate().Extend(&block3)
			require.NoError(t, err)

			// insert block4 with a duplicate seal
			block4 := unittest.BlockWithParentFixture(block3.Header)
			block4.SetPayload(flow.Payload{
				Seals: []*flow.Seal{block1Seal},
			})
			err = state.Mutate().Extend(&block4)

			// we expect an error because block 4 contains a seal that is
			// already contained in another block on the fork
			require.Error(t, err)
			require.True(t, st.IsInvalidExtensionError(err), err)
		})

		t.Run("Duplicate seal in same payload", func(t *testing.T) {
			// insert block3 with 2 identical seals for block1
			block3 := unittest.BlockWithParentFixture(block2.Header)
			block3.SetPayload(flow.Payload{
				Seals: []*flow.Seal{block1Seal, block1Seal},
			})
			err = state.Mutate().Extend(&block3)

			// we expect an error because block 3 contains duplicate seals
			// within its payload
			require.Error(t, err)
			require.True(t, st.IsInvalidExtensionError(err), err)
		})
	})
}

// Test that Extend will pick the seal corresponding to the highest block when
// the payload contains multiple seals that are not ordered.
func TestExtendHighestSeal(t *testing.T) {

	util.RunWithProtocolStateAndMutatorFactory(t, mockMutatorFactory(), func(db *badger.DB, state *protocol.State) {
		// bootstrap the root block
		block1, result, seal := unittest.BootstrapFixture(participants)
		block1.Payload.Guarantees = nil
		block1.Header.PayloadHash = block1.Payload.Hash()
		err := state.Mutate().Bootstrap(block1, result, seal)
		require.NoError(t, err)

		// create and insert block2
		block2 := unittest.BlockWithParentFixture(block1.Header)
		block2.Payload.Guarantees = nil
		block2.Header.PayloadHash = block2.Payload.Hash()
		err = state.Mutate().Extend(&block2)
		require.Nil(t, err)

		// create and insert block3 containing a receipt for block2
		block2Receipt := unittest.ReceiptForBlockFixture(&block2)
		block3 := unittest.BlockWithParentFixture(block2.Header)
		block3.SetPayload(flow.Payload{
			Receipts: []*flow.ExecutionReceipt{block2Receipt},
		})
		err = state.Mutate().Extend(&block3)
		require.Nil(t, err)

		// create and insert block4 containing a receipt for block3
		block3Receipt := unittest.ReceiptForBlockFixture(&block3)
		block4 := unittest.BlockWithParentFixture(block3.Header)
		block4.SetPayload(flow.Payload{
			Receipts: []*flow.ExecutionReceipt{block3Receipt},
		})
		err = state.Mutate().Extend(&block4)
		require.Nil(t, err)

		// create seals for block2 and block3
		seal2 := unittest.SealFixture(unittest.SealFromResult(&block2Receipt.ExecutionResult))
		seal3 := unittest.SealFixture(unittest.SealFromResult(&block3Receipt.ExecutionResult))

		// include the seals in block5
		block5 := unittest.BlockWithParentFixture(block4.Header)
		block5.SetPayload(flow.Payload{
			// placing seals in the reversed order to test
			// Extend will pick the highest sealed block
			Seals: []*flow.Seal{seal3, seal2},
		})
		err = state.Mutate().Extend(&block5)
		require.Nil(t, err)

		finalCommit, err := state.AtBlockID(block5.ID()).Commit()
		require.NoError(t, err)
		require.Equal(t, seal3.FinalState, finalCommit)
	})
}

func TestExtendReceiptsDuplicate(t *testing.T) {

	util.RunWithProtocolStateAndMutatorFactory(t, mockMutatorFactory(), func(db *badger.DB, state *protocol.State) {
		// bootstrap the root block
		block1, result, seal := unittest.BootstrapFixture(participants)
		block1.Payload.Guarantees = nil
		block1.Header.PayloadHash = block1.Payload.Hash()
		err := state.Mutate().Bootstrap(block1, result, seal)
		require.NoError(t, err)

		// create block2 and block3
		block2 := unittest.BlockWithParentFixture(block1.Header)
		block2.Payload.Guarantees = nil
		block2.Header.PayloadHash = block2.Payload.Hash()
		err = state.Mutate().Extend(&block2)
		require.Nil(t, err)

		receipt := unittest.ReceiptForBlockFixture(&block2)

		block3 := unittest.BlockWithParentFixture(block2.Header)
		block3.Payload.Guarantees = nil
		block3.Payload.Receipts = append(block3.Payload.Receipts, receipt)
		block3.Header.PayloadHash = block3.Payload.Hash()
		err = state.Mutate().Extend(&block3)
		require.Nil(t, err)

		// insert a duplicate receipt
		block4 := unittest.BlockWithParentFixture(block3.Header)
		block4.Payload.Guarantees = nil
		block4.Payload.Receipts = append(block4.Payload.Receipts, receipt)
		block4.Header.PayloadHash = block4.Payload.Hash()
		err = state.Mutate().Extend(&block4)
		require.Error(t, err)
		require.True(t, st.IsInvalidExtensionError(err), err)
	})
}

func TestExtendReceiptsLatestSealed(t *testing.T) {

	util.RunWithProtocolStateAndMutatorFactory(t, mockMutatorFactory(), func(db *badger.DB, state *protocol.State) {
		// bootstrap the root block
		block1, result, seal := unittest.BootstrapFixture(participants)
		block1.Payload.Guarantees = nil
		block1.Header.PayloadHash = block1.Payload.Hash()
		err := state.Mutate().Bootstrap(block1, result, seal)
		require.NoError(t, err)

		// create block2
		block2 := unittest.BlockWithParentFixture(block1.Header)
		block2.Payload.Guarantees = nil
		block2.Header.PayloadHash = block2.Payload.Hash()
		err = state.Mutate().Extend(&block2)
		require.Nil(t, err)

		// create block3 with a receipt for block2
		block2Receipt := unittest.ReceiptForBlockFixture(&block2)
		block3 := unittest.BlockWithParentFixture(block2.Header)
		block3.SetPayload(flow.Payload{
			Receipts: []*flow.ExecutionReceipt{block2Receipt},
		})
		err = state.Mutate().Extend(&block3)
		require.Nil(t, err)

		// create a seals for block2
		seal2 := unittest.SealFixture(unittest.SealFromResult(&block2Receipt.ExecutionResult))

		// create block4 containing a seal for block2
		block4 := unittest.BlockWithParentFixture(block3.Header)
		block4.SetPayload(flow.Payload{
			Seals: []*flow.Seal{seal2},
		})
		err = state.Mutate().Extend(&block4)
		require.Nil(t, err)

		// insert another receipt for block 2, which is now the highest sealed
		// block
		receipt := unittest.ReceiptForBlockFixture(&block2)
		// test that the receipt is rejected
		block5 := unittest.BlockWithParentFixture(block4.Header)
		block5.SetPayload(flow.Payload{
			Receipts: []*flow.ExecutionReceipt{receipt},
		})
		err = state.Mutate().Extend(&block5)
		require.Error(t, err)
		require.True(t, st.IsInvalidExtensionError(err), err)
	})
}

func TestExtendReceiptsBlockNotOnFork(t *testing.T) {
	util.RunWithProtocolState(t, func(db *badger.DB, state *protocol.State) {
		// bootstrap the root block
		block1, result, seal := unittest.BootstrapFixture(participants)
		block1.Payload.Guarantees = nil
		block1.Header.PayloadHash = block1.Payload.Hash()
		err := state.Mutate().Bootstrap(block1, result, seal)
		require.NoError(t, err)

		// create block2 and block3
		block2 := unittest.BlockWithParentFixture(block1.Header)
		block2.Payload.Guarantees = nil
		block2.Header.PayloadHash = block2.Payload.Hash()
		err = state.Mutate().Extend(&block2)
		require.Nil(t, err)

		// Add a receipt that is not tied to a block on the fork
		receipt := unittest.ExecutionReceiptFixture()

		block3 := unittest.BlockWithParentFixture(block2.Header)
		block3.Payload.Guarantees = nil
		block3.Payload.Receipts = append(block3.Payload.Receipts, receipt)
		block3.Header.PayloadHash = block3.Payload.Hash()
		err = state.Mutate().Extend(&block3)
		require.Error(t, err)
		require.True(t, st.IsInvalidExtensionError(err), err)
	})
}

func TestExtendReceiptsNotSorted(t *testing.T) {
	util.RunWithProtocolState(t, func(db *badger.DB, state *protocol.State) {
		// bootstrap the root block
		block1, result, seal := unittest.BootstrapFixture(participants)
		block1.Payload.Guarantees = nil
		block1.Header.PayloadHash = block1.Payload.Hash()
		err := state.Mutate().Bootstrap(block1, result, seal)
		require.NoError(t, err)

		// create block2 and block3
		block2 := unittest.BlockWithParentFixture(block1.Header)
		block2.Payload.Guarantees = nil
		block2.Header.PayloadHash = block2.Payload.Hash()
		err = state.Mutate().Extend(&block2)
		require.Nil(t, err)

		block3 := unittest.BlockWithParentFixture(block2.Header)
		block3.Payload.Guarantees = nil
		block3.Header.PayloadHash = block3.Payload.Hash()
		err = state.Mutate().Extend(&block3)
		require.Nil(t, err)

<<<<<<< HEAD
		// insert a block with payload receipts not sorted by block height.
		block4 := unittest.BlockWithParentFixture(block3.Header)
		block4.Payload.Guarantees = nil
		block4.Payload.Receipts = append(block4.Payload.Receipts,
			unittest.ReceiptForBlockFixture(&block3),
			unittest.ReceiptForBlockFixture(&block2),
=======
		// create seals for block2 and block3
		seal2 := unittest.Seal.Fixture(
			unittest.Seal.WithBlockID(block2.ID()),
		)
		seal3 := unittest.Seal.Fixture(
			unittest.Seal.WithBlockID(block3.ID()),
>>>>>>> 2d656474
		)
		block4.Header.PayloadHash = block4.Payload.Hash()
		err = state.Mutate().Extend(&block4)
		require.Error(t, err)
		require.True(t, st.IsInvalidExtensionError(err), err)
	})
}

func TestExtendReceiptInvalid(t *testing.T) {
	validator := &mock2.ReceiptValidator{}
	mockFactory := protocol.NewMutatorFactoryWithValidator(validator)

	util.RunWithProtocolStateAndMutatorFactory(t, mockFactory, func(db *badger.DB, state *protocol.State) {
		// bootstrap the root block
		block1, result, seal := unittest.BootstrapFixture(participants)
		block1.Payload.Guarantees = nil
		block1.Header.PayloadHash = block1.Payload.Hash()
		err := state.Mutate().Bootstrap(block1, result, seal)
		require.NoError(t, err)

		// create block2 and block3
		block2 := unittest.BlockWithParentFixture(block1.Header)
		block2.Payload.Guarantees = nil
		block2.Header.PayloadHash = block2.Payload.Hash()
		err = state.Mutate().Extend(&block2)
		require.Nil(t, err)

		// Add a receipt for block 2
		receipt := unittest.ExecutionReceiptFixture()

		// force the receipt validator to refuse this receipt
		validator.On("Validate", mock.Anything).Return(engine.NewInvalidInputError(""))

		block3 := unittest.BlockWithParentFixture(block2.Header)
		block3.Payload.Guarantees = nil
		block3.Payload.Receipts = append(block3.Payload.Receipts, receipt)
		block3.Header.PayloadHash = block3.Payload.Hash()
		err = state.Mutate().Extend(&block3)
		require.Error(t, err)
		require.True(t, st.IsInvalidExtensionError(err), err)
	})
}

func TestExtendReceiptsValid(t *testing.T) {

	util.RunWithProtocolStateAndMutatorFactory(t, mockMutatorFactory(), func(db *badger.DB, state *protocol.State) {
		// bootstrap the root block
		block1, result, seal := unittest.BootstrapFixture(participants)
		block1.Payload.Guarantees = nil
		block1.Header.PayloadHash = block1.Payload.Hash()
		err := state.Mutate().Bootstrap(block1, result, seal)
		require.NoError(t, err)

		// create block2 and block3
		block2 := unittest.BlockWithParentFixture(block1.Header)
		block2.Payload.Guarantees = nil
		block2.Header.PayloadHash = block2.Payload.Hash()
		err = state.Mutate().Extend(&block2)
		require.Nil(t, err)

		block3 := unittest.BlockWithParentFixture(block2.Header)
		block3.Payload.Guarantees = nil
		block3.Payload.Receipts = append(block3.Payload.Receipts, unittest.ReceiptForBlockFixture(&block2))
		block3.Header.PayloadHash = block3.Payload.Hash()
		err = state.Mutate().Extend(&block3)
		require.Nil(t, err)

		block4 := unittest.BlockWithParentFixture(block3.Header)
		block4.Payload.Guarantees = nil
		block4.Header.PayloadHash = block4.Payload.Hash()
		err = state.Mutate().Extend(&block4)
		require.Nil(t, err)

		block5 := unittest.BlockWithParentFixture(block4.Header)
		block5.Payload.Guarantees = nil
		block5.Payload.Receipts = append(block5.Payload.Receipts,
			unittest.ReceiptForBlockFixture(&block3),
			unittest.ReceiptForBlockFixture(&block4),
		)
		block5.Header.PayloadHash = block5.Payload.Hash()
		err = state.Mutate().Extend(&block5)
		require.Nil(t, err)
	})
}

// Tests the full flow of transitioning between epochs by finalizing a setup
// event, then a commit event, then finalizing the first block of the next epoch.
// Also tests that appropriate epoch transition events are fired.
func TestExtendEpochTransitionValid(t *testing.T) {

	util.RunWithProtocolState(t, func(db *badger.DB, state *protocol.State) {

		metrics := metrics.NewNoopCollector()
		tracer := trace.NewNoopTracer()
		headers, _, seals, index, payloads, blocks, setups, commits, statuses, _ := storeutil.StorageLayer(t, db)

		// create a event consumer to test epoch transition events
		distributor := events.NewDistributor()
		consumer := new(mockprotocol.Consumer)
		consumer.On("BlockFinalized", mock.Anything)
		distributor.AddConsumer(consumer)

		// setup the receipt validator to always accept receipts
		validator := &mock2.ReceiptValidator{}
		validator.On("Validate", mock.Anything).Return(nil)
		mutatorFactory := protocol.NewMutatorFactoryWithValidator(validator)

		state, err := protocol.NewState(metrics, tracer, db, headers, seals, index, payloads, blocks, setups, commits,
			statuses, distributor, mutatorFactory)
		require.Nil(t, err)

		// first bootstrap with the initial epoch
		root, rootResult, rootSeal := unittest.BootstrapFixture(participants)
		err = state.Mutate().Bootstrap(root, rootResult, rootSeal)
		require.Nil(t, err)

		// we should begin the epoch in the staking phase
		phase, err := state.AtBlockID(root.ID()).Phase()
		assert.Nil(t, err)
		require.Equal(t, flow.EpochPhaseStaking, phase)

		// add a block for the first seal to reference
		block1 := unittest.BlockWithParentFixture(root.Header)
		block1.SetPayload(flow.Payload{})
		err = state.Mutate().Extend(&block1)
		require.Nil(t, err)
		err = state.Mutate().Finalize(block1.ID())
		require.Nil(t, err)

		// create a receipt for block 1
		block1Receipt := unittest.ReceiptForBlockFixture(&block1)

		// add a second block with a receipt committing to the first block
		block2 := unittest.BlockWithParentFixture(block1.Header)
		block2.SetPayload(flow.Payload{
			Receipts: []*flow.ExecutionReceipt{block1Receipt},
		})
		err = state.Mutate().Extend(&block2)
		require.Nil(t, err)
		err = state.Mutate().Finalize(block2.ID())
		require.Nil(t, err)

		epoch1Setup := rootSeal.ServiceEvents[0].Event.(*flow.EpochSetup)
		epoch1FinalView := epoch1Setup.FinalView

		// add a participant for the next epoch
		epoch2NewParticipant := unittest.IdentityFixture(unittest.WithRole(flow.RoleVerification))
		epoch2Participants := append(participants, epoch2NewParticipant).Order(order.ByNodeIDAsc)

		// create the epoch setup event for the second epoch
		epoch2Setup := unittest.EpochSetupFixture(
			unittest.WithParticipants(epoch2Participants),
			unittest.SetupWithCounter(epoch1Setup.Counter+1),
			unittest.WithFinalView(epoch1FinalView+1000),
		)

		// create the seal referencing block1 and including the setup event
<<<<<<< HEAD
		seal1 := unittest.SealFixture(
			unittest.SealFromResult(&block1Receipt.ExecutionResult),
			unittest.WithServiceEvents(epoch2Setup.ServiceEvent()),
=======
		seal1 := unittest.Seal.Fixture(
			unittest.Seal.WithBlockID(block1.ID()),
			unittest.Seal.WithServiceEvents(epoch2Setup.ServiceEvent()),
>>>>>>> 2d656474
		)

		// create a receipt for block2
		block2Receipt := unittest.ReceiptForBlockFixture(&block2)

		// block 3 contains the epoch setup service event, as well as a receipt
		// for block 2
		block3 := unittest.BlockWithParentFixture(block2.Header)
		block3.SetPayload(flow.Payload{
			Receipts: []*flow.ExecutionReceipt{block2Receipt},
			Seals:    []*flow.Seal{seal1},
		})

		// insert the block containing the seal containing the setup event
		err = state.Mutate().Extend(&block3)
		require.Nil(t, err)

		// now that the setup event has been emitted, we should be in the setup phase
		phase, err = state.AtBlockID(block3.ID()).Phase()
		assert.Nil(t, err)
		require.Equal(t, flow.EpochPhaseSetup, phase)

		// we should NOT be able to query epoch 2 wrt block 1
		_, err = state.AtBlockID(block1.ID()).Epochs().Next().InitialIdentities()
		require.Error(t, err)
		_, err = state.AtBlockID(block1.ID()).Epochs().Next().Clustering()
		require.Error(t, err)

		// we should be able to query epoch 2 wrt block 3
		_, err = state.AtBlockID(block3.ID()).Epochs().Next().InitialIdentities()
		assert.Nil(t, err)
		_, err = state.AtBlockID(block3.ID()).Epochs().Next().Clustering()
		assert.Nil(t, err)

		// only setup event is finalized, not commit, so shouldn't be able to get certain info
		_, err = state.AtBlockID(block3.ID()).Epochs().Next().DKG()
		require.Error(t, err)

		// ensure an epoch phase transition when we finalize the event
		consumer.On("EpochSetupPhaseStarted", epoch2Setup.Counter-1, block3.Header).Once()
		err = state.Mutate().Finalize(block3.ID())
		require.Nil(t, err)
		consumer.AssertCalled(t, "EpochSetupPhaseStarted", epoch2Setup.Counter-1, block3.Header)

		epoch2Commit := unittest.EpochCommitFixture(
			unittest.CommitWithCounter(epoch2Setup.Counter),
			unittest.WithDKGFromParticipants(epoch2Participants),
		)

<<<<<<< HEAD
		// create a seal for block 2 with epoch2 service event
		seal2 := unittest.SealFixture(
			unittest.SealFromResult(&block2Receipt.ExecutionResult),
			unittest.WithServiceEvents(epoch2Commit.ServiceEvent()),
=======
		seal2 := unittest.Seal.Fixture(
			unittest.Seal.WithBlockID(block2.ID()),
			unittest.Seal.WithServiceEvents(epoch2Commit.ServiceEvent()),
>>>>>>> 2d656474
		)

		// create a receipt for block 3
		block3Receipt := unittest.ReceiptForBlockFixture(&block3)

		// block 4 contains the epoch commit service event, as well as a receipt
		// for block 3
		block4 := unittest.BlockWithParentFixture(block3.Header)
		block4.SetPayload(flow.Payload{
			Receipts: []*flow.ExecutionReceipt{block3Receipt},
			Seals:    []*flow.Seal{seal2},
		})

		err = state.Mutate().Extend(&block4)
		require.Nil(t, err)

		// we should NOT be able to query epoch 2 commit info wrt block 3
		_, err = state.AtBlockID(block3.ID()).Epochs().Next().DKG()
		require.Error(t, err)

		// now epoch 2 is fully ready, we can query anything we want about it wrt block 4 (or later)
		_, err = state.AtBlockID(block4.ID()).Epochs().Next().InitialIdentities()
		require.Nil(t, err)
		_, err = state.AtBlockID(block4.ID()).Epochs().Next().Clustering()
		require.Nil(t, err)
		_, err = state.AtBlockID(block4.ID()).Epochs().Next().DKG()
		assert.Nil(t, err)

		// how that the commit event has been emitted, we should be in the committed phase
		phase, err = state.AtBlockID(block4.ID()).Phase()
		assert.Nil(t, err)
		require.Equal(t, flow.EpochPhaseCommitted, phase)

		// expect epoch phase transition once we finalize block 4
		consumer.On("EpochCommittedPhaseStarted", epoch2Setup.Counter-1, block4.Header)
		err = state.Mutate().Finalize(block4.ID())
		require.Nil(t, err)
		consumer.AssertCalled(t, "EpochCommittedPhaseStarted", epoch2Setup.Counter-1, block4.Header)

		// we should still be in epoch 1
		epochCounter, err := state.AtBlockID(block4.ID()).Epochs().Current().Counter()
		require.Nil(t, err)
		require.Equal(t, epoch1Setup.Counter, epochCounter)

		// block 5 has the final view of the epoch
		block5 := unittest.BlockWithParentFixture(block4.Header)
		block5.SetPayload(flow.Payload{})
		block5.Header.View = epoch1FinalView

		err = state.Mutate().Extend(&block5)
		require.Nil(t, err)

		// we should still be in epoch 1, since epochs are inclusive of final view
		epochCounter, err = state.AtBlockID(block5.ID()).Epochs().Current().Counter()
		require.Nil(t, err)
		require.Equal(t, epoch1Setup.Counter, epochCounter)

		// block 6 has a view > final view of epoch 1, it will be considered the first block of epoch 2
		block6 := unittest.BlockWithParentFixture(block5.Header)
		block6.SetPayload(flow.Payload{})
		// we should handle view that aren't exactly the first valid view of the epoch
		block6.Header.View = epoch1FinalView + uint64(1+rand.Intn(10))

		err = state.Mutate().Extend(&block6)
		require.Nil(t, err)

		// now, at long last, we are in epoch 2
		epochCounter, err = state.AtBlockID(block6.ID()).Epochs().Current().Counter()
		require.Nil(t, err)
		require.Equal(t, epoch2Setup.Counter, epochCounter)

		// we should begin epoch 2 in staking phase
		// how that the commit event has been emitted, we should be in the committed phase
		phase, err = state.AtBlockID(block6.ID()).Phase()
		assert.Nil(t, err)
		require.Equal(t, flow.EpochPhaseStaking, phase)

		// expect epoch transition once we finalize block 6
		consumer.On("EpochTransition", epoch2Setup.Counter, block6.Header).Once()
		err = state.Mutate().Finalize(block5.ID())
		require.Nil(t, err)
		err = state.Mutate().Finalize(block6.ID())
		require.Nil(t, err)
		consumer.AssertCalled(t, "EpochTransition", epoch2Setup.Counter, block6.Header)
	})
}

// we should be able to have conflicting forks with two different instances of
// the same service event for the same epoch
//
//        /-->BLOCK1-->BLOCK3-->BLOCK5
// ROOT --+
//        \-->BLOCK2-->BLOCK4-->BLOCK6
//
func TestExtendConflictingEpochEvents(t *testing.T) {

	util.RunWithProtocolStateAndMutatorFactory(t, mockMutatorFactory(), func(db *badger.DB, state *protocol.State) {

		// first bootstrap with the initial epoch
		root, rootResult, rootSeal := unittest.BootstrapFixture(participants)
		err := state.Mutate().Bootstrap(root, rootResult, rootSeal)
		require.Nil(t, err)

		// add two conflicting blocks for each service event to reference
		block1 := unittest.BlockWithParentFixture(root.Header)
		block1.SetPayload(flow.Payload{})
		err = state.Mutate().Extend(&block1)
		require.Nil(t, err)

		block2 := unittest.BlockWithParentFixture(root.Header)
		block2.SetPayload(flow.Payload{})
		err = state.Mutate().Extend(&block2)
		require.Nil(t, err)

		// add blocks containing receipts for block1 and block2 (necessary for
		// sealing)
		block1Receipt := unittest.ReceiptForBlockFixture(&block1)
		block3 := unittest.BlockWithParentFixture(block1.Header)
		block3.SetPayload(flow.Payload{
			Receipts: []*flow.ExecutionReceipt{block1Receipt},
		})
		err = state.Mutate().Extend(&block3)
		require.Nil(t, err)

		block2Receipt := unittest.ReceiptForBlockFixture(&block2)
		block4 := unittest.BlockWithParentFixture(block2.Header)
		block4.SetPayload(flow.Payload{
			Receipts: []*flow.ExecutionReceipt{block2Receipt},
		})
		err = state.Mutate().Extend(&block4)
		require.Nil(t, err)

		rootSetup := rootSeal.ServiceEvents[0].Event.(*flow.EpochSetup)

		// create two conflicting epoch setup events for the next epoch (final view differs)
		nextEpochSetup1 := unittest.EpochSetupFixture(
			unittest.WithParticipants(rootSetup.Participants),
			unittest.SetupWithCounter(rootSetup.Counter+1),
			unittest.WithFinalView(rootSetup.FinalView+1000),
		)
		nextEpochSetup2 := unittest.EpochSetupFixture(
			unittest.WithParticipants(rootSetup.Participants),
			unittest.SetupWithCounter(rootSetup.Counter+1),
			unittest.WithFinalView(rootSetup.FinalView+2000),
		)

		// create one seal containing the first setup event
<<<<<<< HEAD
		seal1 := unittest.SealFixture(
			unittest.SealFromResult(&block1Receipt.ExecutionResult),
			unittest.WithServiceEvents(nextEpochSetup1.ServiceEvent()),
		)

		// create another seal containing the second setup event
		seal2 := unittest.SealFixture(
			unittest.SealFromResult(&block2Receipt.ExecutionResult),
			unittest.WithServiceEvents(nextEpochSetup2.ServiceEvent()),
=======
		seal1 := unittest.Seal.Fixture(
			unittest.Seal.WithBlockID(block1.ID()),
			unittest.Seal.WithServiceEvents(nextEpochSetup1.ServiceEvent()),
		)

		// create another seal containing the second setup event
		seal2 := unittest.Seal.Fixture(
			unittest.Seal.WithBlockID(block2.ID()),
			unittest.Seal.WithServiceEvents(nextEpochSetup2.ServiceEvent()),
>>>>>>> 2d656474
		)

		// block 5 builds on block 3, contains setup event 1
		block5 := unittest.BlockWithParentFixture(block3.Header)
		block5.SetPayload(flow.Payload{
			Seals: []*flow.Seal{seal1},
		})
		err = state.Mutate().Extend(&block5)
		require.Nil(t, err)

		// block 6 builds on block 4, contains setup event 2
		block6 := unittest.BlockWithParentFixture(block4.Header)
		block6.SetPayload(flow.Payload{
			Seals: []*flow.Seal{seal2},
		})
		err = state.Mutate().Extend(&block6)
		require.Nil(t, err)

		// should be able query each epoch from the appropriate reference block
		setup1FinalView, err := state.AtBlockID(block5.ID()).Epochs().Next().FinalView()
		assert.Nil(t, err)
		require.Equal(t, nextEpochSetup1.FinalView, setup1FinalView)

		setup2FinalView, err := state.AtBlockID(block6.ID()).Epochs().Next().FinalView()
		assert.Nil(t, err)
		require.Equal(t, nextEpochSetup2.FinalView, setup2FinalView)
	})
}

// extending protocol state with an invalid epoch setup service event should cause an error
func TestExtendEpochSetupInvalid(t *testing.T) {
	util.RunWithProtocolState(t, func(db *badger.DB, state *protocol.State) {

		// first bootstrap with the initial epoch
		root, rootResult, rootSeal := unittest.BootstrapFixture(participants)
		err := state.Mutate().Bootstrap(root, rootResult, rootSeal)
		require.Nil(t, err)

		// add a block for the first seal to reference
		block1 := unittest.BlockWithParentFixture(root.Header)
		block1.SetPayload(flow.Payload{})
		err = state.Mutate().Extend(&block1)
		require.Nil(t, err)
		err = state.Mutate().Finalize(block1.ID())
		require.Nil(t, err)

		epoch1Setup := rootSeal.ServiceEvents[0].Event.(*flow.EpochSetup)

		// add a participant for the next epoch
		epoch2NewParticipant := unittest.IdentityFixture(unittest.WithRole(flow.RoleVerification))
		epoch2Participants := append(participants, epoch2NewParticipant).Order(order.ByNodeIDAsc)

		// this function will return a VALID setup event and seal, we will modify
		// in different ways in each test case
		createSetup := func() (*flow.EpochSetup, *flow.Seal) {
			setup := unittest.EpochSetupFixture(
				unittest.WithParticipants(epoch2Participants),
				unittest.SetupWithCounter(epoch1Setup.Counter+1),
				unittest.WithFinalView(epoch1Setup.FinalView+1000),
			)
			seal := unittest.Seal.Fixture(
				unittest.Seal.WithBlockID(block1.ID()),
				unittest.Seal.WithServiceEvents(setup.ServiceEvent()),
			)
			return setup, seal
		}

		t.Run("wrong counter", func(t *testing.T) {
			setup, seal := createSetup()
			setup.Counter = epoch1Setup.Counter

			block := unittest.BlockWithParentFixture(block1.Header)
			block.SetPayload(flow.Payload{
				Seals: []*flow.Seal{seal},
			})

			err = state.Mutate().Extend(&block)
			require.Error(t, err)
			require.True(t, st.IsInvalidExtensionError(err), err)
		})

		t.Run("invalid final view", func(t *testing.T) {
			setup, seal := createSetup()

			block := unittest.BlockWithParentFixture(block1.Header)
			setup.FinalView = block.Header.View
			block.SetPayload(flow.Payload{
				Seals: []*flow.Seal{seal},
			})
			err = state.Mutate().Extend(&block)
			require.Error(t, err)
			require.True(t, st.IsInvalidExtensionError(err), err)
		})

		t.Run("empty seed", func(t *testing.T) {
			setup, seal := createSetup()
			setup.RandomSource = nil

			block := unittest.BlockWithParentFixture(block1.Header)
			block.SetPayload(flow.Payload{
				Seals: []*flow.Seal{seal},
			})

			err = state.Mutate().Extend(&block)
			require.Error(t, err)
			require.True(t, st.IsInvalidExtensionError(err), err)
		})
	})
}

// extending protocol state with an invalid epoch commit service event should cause an error
func TestExtendEpochCommitInvalid(t *testing.T) {

	util.RunWithProtocolStateAndMutatorFactory(t, mockMutatorFactory(), func(db *badger.DB, state *protocol.State) {

		// first bootstrap with the initial epoch
		root, rootResult, rootSeal := unittest.BootstrapFixture(participants)
		err := state.Mutate().Bootstrap(root, rootResult, rootSeal)
		require.Nil(t, err)

		// add a block for the first seal to reference
		block1 := unittest.BlockWithParentFixture(root.Header)
		block1.SetPayload(flow.Payload{})
		err = state.Mutate().Extend(&block1)
		require.Nil(t, err)
		err = state.Mutate().Finalize(block1.ID())
		require.Nil(t, err)

		// add a block with a receipt for block1
		block1Receipt := unittest.ReceiptForBlockFixture(&block1)
		block2 := unittest.BlockWithParentFixture(block1.Header)
		block2.SetPayload(flow.Payload{
			Receipts: []*flow.ExecutionReceipt{block1Receipt},
		})
		err = state.Mutate().Extend(&block2)
		require.Nil(t, err)
		err = state.Mutate().Finalize(block2.ID())
		require.Nil(t, err)

		epoch1Setup := rootSeal.ServiceEvents[0].Event.(*flow.EpochSetup)

		// swap consensus node for a new one for epoch 2
		epoch2NewParticipant := unittest.IdentityFixture(unittest.WithRole(flow.RoleConsensus))
		epoch2Participants := append(
			participants.Filter(filter.Not(filter.HasRole(flow.RoleConsensus))),
			epoch2NewParticipant,
		).Order(order.ByNodeIDAsc)

		createSetup := func(sealedResult *flow.ExecutionResult) (*flow.EpochSetup, *flow.Seal) {
			setup := unittest.EpochSetupFixture(
				unittest.WithParticipants(epoch2Participants),
				unittest.SetupWithCounter(epoch1Setup.Counter+1),
				unittest.WithFinalView(epoch1Setup.FinalView+1000),
			)
<<<<<<< HEAD
			seal := unittest.SealFixture(
				unittest.SealFromResult(sealedResult),
				unittest.WithServiceEvents(setup.ServiceEvent()),
=======
			seal := unittest.Seal.Fixture(
				unittest.Seal.WithBlockID(block1.ID()),
				unittest.Seal.WithServiceEvents(setup.ServiceEvent()),
>>>>>>> 2d656474
			)
			return setup, seal
		}

		createCommit := func(sealedResult *flow.ExecutionResult) (*flow.EpochCommit, *flow.Seal) {
			commit := unittest.EpochCommitFixture(
				unittest.CommitWithCounter(epoch1Setup.Counter+1),
				unittest.WithDKGFromParticipants(epoch2Participants),
			)
<<<<<<< HEAD
			seal := unittest.SealFixture(
				unittest.SealFromResult(sealedResult),
				unittest.WithServiceEvents(commit.ServiceEvent()),
=======

			seal := unittest.Seal.Fixture(
				unittest.Seal.WithBlockID(refBlockID),
				unittest.Seal.WithServiceEvents(commit.ServiceEvent()),
>>>>>>> 2d656474
			)
			return commit, seal
		}

		t.Run("without setup", func(t *testing.T) {
			_, seal := createCommit(&block1Receipt.ExecutionResult)

			block := unittest.BlockWithParentFixture(block2.Header)
			block.SetPayload(flow.Payload{
				Seals: []*flow.Seal{seal},
			})
			err = state.Mutate().Extend(&block)
			require.Error(t, err)
			require.True(t, st.IsInvalidExtensionError(err), err)
		})

		// insert the epoch setup
		epoch2Setup, setupSeal := createSetup(&block1Receipt.ExecutionResult)
		block2Receipt := unittest.ReceiptForBlockFixture(&block2)
		block3 := unittest.BlockWithParentFixture(block2.Header)
		block3.SetPayload(flow.Payload{
			Receipts: []*flow.ExecutionReceipt{block2Receipt},
			Seals:    []*flow.Seal{setupSeal},
		})
		err = state.Mutate().Extend(&block3)
		require.Nil(t, err)
		err = state.Mutate().Finalize(block3.ID())
		require.Nil(t, err)
		_ = epoch2Setup

		t.Run("inconsistent counter", func(t *testing.T) {
			commit, seal := createCommit(&block2Receipt.ExecutionResult)
			commit.Counter = epoch2Setup.Counter + 1

			block := unittest.BlockWithParentFixture(block3.Header)
			block.SetPayload(flow.Payload{
				Seals: []*flow.Seal{seal},
			})
			err := state.Mutate().Extend(&block)
			require.Error(t, err)
			require.True(t, st.IsInvalidExtensionError(err), err)
		})

		t.Run("inconsistent cluster QCs", func(t *testing.T) {
			commit, seal := createCommit(&block2Receipt.ExecutionResult)
			commit.ClusterQCs = append(commit.ClusterQCs, unittest.QuorumCertificateFixture())

			block := unittest.BlockWithParentFixture(block3.Header)
			block.SetPayload(flow.Payload{
				Seals: []*flow.Seal{seal},
			})
			err := state.Mutate().Extend(&block)
			require.Error(t, err)
		})

		t.Run("missing dkg group key", func(t *testing.T) {
			commit, seal := createCommit(&block2Receipt.ExecutionResult)
			commit.DKGGroupKey = nil

			block := unittest.BlockWithParentFixture(block3.Header)
			block.SetPayload(flow.Payload{
				Seals: []*flow.Seal{seal},
			})
			err := state.Mutate().Extend(&block)
			require.Error(t, err)
		})

		t.Run("inconsistent DKG participants", func(t *testing.T) {
			commit, seal := createCommit(&block2Receipt.ExecutionResult)

			// add the consensus node from epoch *1*, which was removed for epoch 2
			epoch1CONNode := participants.Filter(filter.HasRole(flow.RoleConsensus))[0]
			commit.DKGParticipants[epoch1CONNode.NodeID] = flow.DKGParticipant{
				KeyShare: unittest.KeyFixture(crypto.BLSBLS12381).PublicKey(),
				Index:    1,
			}

			block := unittest.BlockWithParentFixture(block3.Header)
			block.SetPayload(flow.Payload{
				Seals: []*flow.Seal{seal},
			})
			err := state.Mutate().Extend(&block)
			require.Error(t, err)
		})
	})
}

// if we reach the first block of the next epoch before both setup and commit
// service events are finalized, the chain should halt
func TestExtendEpochTransitionWithoutCommit(t *testing.T) {

	util.RunWithProtocolStateAndMutatorFactory(t, mockMutatorFactory(), func(db *badger.DB, state *protocol.State) {

		// first bootstrap with the initial epoch
		root, rootResult, rootSeal := unittest.BootstrapFixture(participants)
		err := state.Mutate().Bootstrap(root, rootResult, rootSeal)
		require.Nil(t, err)

		// add a block for the first seal to reference
		block1 := unittest.BlockWithParentFixture(root.Header)
		block1.SetPayload(flow.Payload{})
		err = state.Mutate().Extend(&block1)
		require.Nil(t, err)
		err = state.Mutate().Finalize(block1.ID())
		require.Nil(t, err)

		// add a block containing a receipt for block1
		block1Receipt := unittest.ReceiptForBlockFixture(&block1)
		block2 := unittest.BlockWithParentFixture(block1.Header)
		block2.SetPayload(flow.Payload{
			Receipts: []*flow.ExecutionReceipt{block1Receipt},
		})
		err = state.Mutate().Extend(&block2)
		require.Nil(t, err)
		err = state.Mutate().Finalize(block2.ID())
		require.Nil(t, err)

		epoch1Setup := rootSeal.ServiceEvents[0].Event.(*flow.EpochSetup)
		epoch1FinalView := epoch1Setup.FinalView

		// add a participant for the next epoch
		epoch2NewParticipant := unittest.IdentityFixture(unittest.WithRole(flow.RoleVerification))
		epoch2Participants := append(participants, epoch2NewParticipant).Order(order.ByNodeIDAsc)

		// create the epoch setup event for the second epoch
		epoch2Setup := unittest.EpochSetupFixture(
			unittest.WithParticipants(epoch2Participants),
			unittest.SetupWithCounter(epoch1Setup.Counter+1),
			unittest.WithFinalView(epoch1FinalView+1000),
		)

		// create the seal referencing block1 and including the setup event
<<<<<<< HEAD
		seal1 := unittest.SealFixture(
			unittest.SealFromResult(&block1Receipt.ExecutionResult),
			unittest.WithServiceEvents(epoch2Setup.ServiceEvent()),
=======
		seal1 := unittest.Seal.Fixture(
			unittest.Seal.WithBlockID(block1.ID()),
			unittest.Seal.WithServiceEvents(epoch2Setup.ServiceEvent()),
>>>>>>> 2d656474
		)

		// block 3 contains the epoch setup service event
		block3 := unittest.BlockWithParentFixture(block2.Header)
		block3.SetPayload(flow.Payload{
			Seals: []*flow.Seal{seal1},
		})

		// insert the block containing the seal containing the setup event
		err = state.Mutate().Extend(&block3)
		require.Nil(t, err)

		// block 4 will be the first block for epoch 2
		block4 := unittest.BlockWithParentFixture(block3.Header)
		block4.Header.View = epoch2Setup.FinalView + 1

		err = state.Mutate().Extend(&block4)
		require.Error(t, err)
	})
}

func TestHeaderExtendValid(t *testing.T) {

	util.RunWithProtocolState(t, func(db *badger.DB, state *protocol.State) {

		block, result, seal := unittest.BootstrapFixture(participants)
		err := state.Mutate().Bootstrap(block, result, seal)
		require.NoError(t, err)

		extend := unittest.BlockWithParentFixture(block.Header)
		extend.Payload.Guarantees = nil
		extend.Header.PayloadHash = extend.Payload.Hash()

		err = state.Mutate().HeaderExtend(&extend)
		require.NoError(t, err)

		finalCommit, err := state.Final().Commit()
		require.NoError(t, err)
		require.Equal(t, seal.FinalState, finalCommit)
	})
}

func TestHeaderExtendMissingParent(t *testing.T) {
	util.RunWithProtocolState(t, func(db *badger.DB, state *protocol.State) {

		block, result, seal := unittest.BootstrapFixture(participants)
		err := state.Mutate().Bootstrap(block, result, seal)
		require.NoError(t, err)

		extend := unittest.BlockFixture()
		extend.Payload.Guarantees = nil
		extend.Payload.Seals = nil
		extend.Header.Height = 2
		extend.Header.View = 2
		extend.Header.ParentID = unittest.BlockFixture().ID()
		extend.Header.PayloadHash = extend.Payload.Hash()

		err = state.Mutate().HeaderExtend(&extend)
		require.Error(t, err)
		require.True(t, st.IsInvalidExtensionError(err), err)

		// verify seal not indexed
		var sealID flow.Identifier
		err = db.View(operation.LookupBlockSeal(extend.ID(), &sealID))
		require.Error(t, err)
		require.True(t, errors.Is(err, stoerr.ErrNotFound), err)
	})
}

func TestHeaderExtendHeightTooSmall(t *testing.T) {
	util.RunWithProtocolState(t, func(db *badger.DB, state *protocol.State) {

		block, result, seal := unittest.BootstrapFixture(participants)
		err := state.Mutate().Bootstrap(block, result, seal)
		require.NoError(t, err)

		extend := unittest.BlockFixture()
		extend.Payload.Guarantees = nil
		extend.Payload.Seals = nil
		extend.Header.Height = 1
		extend.Header.View = 1
		extend.Header.ParentID = block.Header.ID()
		extend.Header.PayloadHash = extend.Payload.Hash()

		err = state.Mutate().HeaderExtend(&extend)
		require.NoError(t, err)

		// create another block that points to the previous block `extend` as parent
		// but has _same_ height as parent. This violates the condition that a child's
		// height must increment the parent's height by one, i.e. it should be rejected
		// by the follower right away
		extend.Header.ParentID = extend.Header.ID()
		extend.Header.Height = 1
		extend.Header.View = 2

		err = state.Mutate().Extend(&extend)
		require.Error(t, err)

		// verify seal not indexed
		var sealID flow.Identifier
		err = db.View(operation.LookupBlockSeal(extend.ID(), &sealID))
		require.Error(t, err)
		require.True(t, errors.Is(err, stoerr.ErrNotFound), err)
	})
}

func TestHeaderExtendHeightTooLarge(t *testing.T) {
	util.RunWithProtocolState(t, func(db *badger.DB, state *protocol.State) {

		root := unittest.GenesisFixture(participants)

		block := unittest.BlockWithParentFixture(root.Header)
		block.SetPayload(flow.Payload{})
		// set an invalid height
		block.Header.Height = root.Header.Height + 2

		err := state.Mutate().HeaderExtend(&block)
		require.Error(t, err)
	})
}

func TestHeaderExtendBlockNotConnected(t *testing.T) {
	util.RunWithProtocolState(t, func(db *badger.DB, state *protocol.State) {

		block, result, seal := unittest.BootstrapFixture(participants)
		err := state.Mutate().Bootstrap(block, result, seal)
		require.NoError(t, err)

		// add 2 blocks, where:
		// first block is added and then finalized;
		// second block is a sibling to the finalized block
		// The Follower should reject this block as an outdated chain extension
		extend := unittest.BlockFixture()
		extend.Payload.Guarantees = nil
		extend.Payload.Seals = nil
		extend.Header.Height = 1
		extend.Header.View = 1
		extend.Header.ParentID = block.Header.ID()
		extend.Header.PayloadHash = extend.Payload.Hash()

		err = state.Mutate().Extend(&extend)
		require.NoError(t, err)

		err = state.Mutate().Finalize(extend.ID())
		require.NoError(t, err)

		// create a fork at view/height 1 and try to connect it to root
		extend.Header.Timestamp = extend.Header.Timestamp.Add(time.Second)
		extend.Header.ParentID = block.Header.ID()

		err = state.Mutate().HeaderExtend(&extend)
		require.Error(t, err)
		require.True(t, st.IsOutdatedExtensionError(err), err)

		// verify seal not indexed
		var sealID flow.Identifier
		err = db.View(operation.LookupBlockSeal(extend.ID(), &sealID))
		require.Error(t, err)
		require.True(t, errors.Is(err, stoerr.ErrNotFound), err)
	})
}

func TestHeaderExtendHighestSeal(t *testing.T) {
	util.RunWithProtocolState(t, func(db *badger.DB, state *protocol.State) {
		// bootstrap the root block
		block1, result, seal := unittest.BootstrapFixture(participants)
		block1.Payload.Guarantees = nil
		block1.Header.PayloadHash = block1.Payload.Hash()
		err := state.Mutate().Bootstrap(block1, result, seal)
		require.NoError(t, err)

		// create block2 and block3
		block2 := unittest.BlockWithParentFixture(block1.Header)
		block2.Payload.Guarantees = nil
		block2.Header.PayloadHash = block2.Payload.Hash()
		err = state.Mutate().HeaderExtend(&block2)
		require.Nil(t, err)

		block3 := unittest.BlockWithParentFixture(block2.Header)
		block3.Payload.Guarantees = nil
		block3.Header.PayloadHash = block3.Payload.Hash()
		err = state.Mutate().HeaderExtend(&block3)
		require.Nil(t, err)

		// create seals for block2 and block3
		seal2 := unittest.Seal.Fixture(
			unittest.Seal.WithBlockID(block2.ID()),
		)
		seal3 := unittest.Seal.Fixture(
			unittest.Seal.WithBlockID(block3.ID()),
		)

		// include the seals in block4
		block4 := unittest.BlockWithParentFixture(block3.Header)
		block4.Payload.Guarantees = nil
		block4.SetPayload(flow.Payload{
			// placing seals in the reversed order to test
			// Extend will pick the highest sealed block
			Seals: []*flow.Seal{seal3, seal2},
		})
		block4.Header.PayloadHash = block4.Payload.Hash()
		err = state.Mutate().HeaderExtend(&block4)
		require.Nil(t, err)

		finalCommit, err := state.AtBlockID(block4.ID()).Commit()
		require.NoError(t, err)
		require.Equal(t, seal3.FinalState, finalCommit)
	})
}

func TestMakeValid(t *testing.T) {
	t.Run("should trigger BlockProcessable with parent block", func(t *testing.T) {
		consumer := &mockprotocol.Consumer{}

		util.RunWithProtocolStateAndConsumer(t, consumer, func(db *badger.DB, state *protocol.State) {
			// bootstrap the root block
			block1, result, seal := unittest.BootstrapFixture(participants)
			block1.Payload.Guarantees = nil
			block1.Header.PayloadHash = block1.Payload.Hash()
			err := state.Mutate().Bootstrap(block1, result, seal)
			require.NoError(t, err)

			// create block2 and block3
			block2 := unittest.BlockWithParentFixture(block1.Header)
			block2.Payload.Guarantees = nil
			block2.Header.PayloadHash = block2.Payload.Hash()
			err = state.Mutate().Extend(&block2)
			require.Nil(t, err)

			block3 := unittest.BlockWithParentFixture(block2.Header)
			block3.Payload.Guarantees = nil
			block3.Header.PayloadHash = block3.Payload.Hash()
			err = state.Mutate().Extend(&block3)
			require.Nil(t, err)

			consumer.On("BlockProcessable", mock.Anything).Return()

			// make valid on block2
			err = state.Mutate().MarkValid(block2.ID())
			require.NoError(t, err)

			// because the parent block is the root block,
			// BlockProcessable is not triggered on root block.
			consumer.AssertNotCalled(t, "BlockProcessable")

			err = state.Mutate().MarkValid(block3.ID())
			require.NoError(t, err)

			// because the parent is not a root block, BlockProcessable event should be emitted
			// block3's parent is block2
			consumer.AssertCalled(t, "BlockProcessable", block2.Header)
		})
	})
}

// If block A is finalized and contains a seal to block B, then B is the last sealed block
func TestSealed(t *testing.T) {
	util.RunWithProtocolState(t, func(db *badger.DB, state *protocol.State) {
		genesis, result, seal := unittest.BootstrapFixture(participants)
		err := state.Mutate().Bootstrap(genesis, result, seal)
		require.NoError(t, err)

		// A <- B <- C <- D <- E <- F <- G
		blockA := unittest.BlockWithParentAndSeal(genesis.Header, nil)
		blockB := unittest.BlockWithParentAndSeal(blockA.Header, nil)
		blockC := unittest.BlockWithParentAndSeal(blockB.Header, blockA.Header)
		blockD := unittest.BlockWithParentAndSeal(blockC.Header, blockB.Header)
		blockE := unittest.BlockWithParentAndSeal(blockD.Header, nil)
		blockF := unittest.BlockWithParentAndSeal(blockE.Header, nil)
		blockG := unittest.BlockWithParentAndSeal(blockF.Header, nil)
		blockH := unittest.BlockWithParentAndSeal(blockG.Header, nil)

		saveBlock(t, blockA, nil, state)
		saveBlock(t, blockB, nil, state)
		saveBlock(t, blockC, nil, state)
		saveBlock(t, blockD, blockA, state)
		saveBlock(t, blockE, blockB, state)
		saveBlock(t, blockF, blockC, state)
		saveBlock(t, blockG, blockD, state)
		saveBlock(t, blockH, blockE, state)

		sealed, err := state.Sealed().Head()
		require.NoError(t, err)
		require.Equal(t, blockB.Header.Height, sealed.Height)
	})
}

func saveBlock(t *testing.T, block *flow.Block, finalizes *flow.Block, state *protocol.State) {
	err := state.Mutate().HeaderExtend(block)
	require.NoError(t, err)

	if finalizes != nil {
		err = state.Mutate().Finalize(finalizes.ID())
		require.NoError(t, err)
	}

	err = state.Mutate().MarkValid(block.Header.ID())
	require.NoError(t, err)
}<|MERGE_RESOLUTION|>--- conflicted
+++ resolved
@@ -424,7 +424,7 @@
 		require.NoError(t, err)
 
 		// Add a third block containing a seal for the first block
-		block1Seal := unittest.SealFixture(unittest.SealFromResult(&block1Receipt.ExecutionResult))
+		block1Seal := unittest.Seal.Fixture(unittest.Seal.WithResult(&block1Receipt.ExecutionResult))
 		block3 := unittest.BlockWithParentFixture(block2.Header)
 		block3.SetPayload(flow.Payload{
 			Seals: []*flow.Seal{block1Seal},
@@ -628,8 +628,8 @@
 		// result (ER1) referenced by the proposed seal.
 		t.Run("no IncorporatedResult", func(t *testing.T) {
 			// create block 2 with a seal for block 1
-			block1Result := unittest.ResultForBlockFixture(&block1)
-			block1Seal := unittest.SealFixture(unittest.SealFromResult(block1Result))
+			block1Result := unittest.ExecutionResultFixture(unittest.WithBlock(&block1))
+			block1Seal := unittest.Seal.Fixture(unittest.Seal.WithResult(block1Result))
 
 			block2 := unittest.BlockWithParentFixture(block1.Header)
 			block2.SetPayload(flow.Payload{
@@ -660,8 +660,8 @@
 
 			// create block 3 with a seal for block 1, but DIFFERENT execution
 			// result than that which was included in block1
-			block1Result2 := unittest.ResultForBlockFixture(&block1)
-			block1Seal := unittest.SealFixture(unittest.SealFromResult(block1Result2))
+			block1Result2 := unittest.ExecutionResultFixture(unittest.WithBlock(&block1))
+			block1Seal := unittest.Seal.Fixture(unittest.Seal.WithResult(block1Result2))
 
 			block3 := unittest.BlockWithParentFixture(block2.Header)
 			block3.SetPayload(flow.Payload{
@@ -699,7 +699,7 @@
 
 			// create block4 on top of block2 containing a seal for the result
 			// contained on the other fork
-			block1Seal := unittest.SealFixture(unittest.SealFromResult(&block1Receipt.ExecutionResult))
+			block1Seal := unittest.Seal.Fixture(unittest.Seal.WithResult(&block1Receipt.ExecutionResult))
 			block4 := unittest.BlockWithParentFixture(block2.Header)
 			block4.SetPayload(flow.Payload{
 				Seals: []*flow.Seal{block1Seal},
@@ -749,7 +749,7 @@
 		// Insert block4 with a seal for block 2. Note that there is no seal
 		// for block1. The block should be rejected because it contains a seal
 		// that breaks the chain.
-		block2Seal := unittest.SealFixture(unittest.SealFromResult(&block2Receipt.ExecutionResult))
+		block2Seal := unittest.Seal.Fixture(unittest.Seal.WithResult(&block2Receipt.ExecutionResult))
 
 		block4 := unittest.BlockWithParentFixture(block3.Header)
 		block4.SetPayload(flow.Payload{
@@ -791,7 +791,7 @@
 		require.NoError(t, err)
 
 		// create seal for block1
-		block1Seal := unittest.SealFixture(unittest.SealFromResult(&block1Receipt.ExecutionResult))
+		block1Seal := unittest.Seal.Fixture(unittest.Seal.WithResult(&block1Receipt.ExecutionResult))
 
 		t.Run("Duplicate seal in separate block", func(t *testing.T) {
 			// insert block3 with a seal for block1
@@ -869,8 +869,8 @@
 		require.Nil(t, err)
 
 		// create seals for block2 and block3
-		seal2 := unittest.SealFixture(unittest.SealFromResult(&block2Receipt.ExecutionResult))
-		seal3 := unittest.SealFixture(unittest.SealFromResult(&block3Receipt.ExecutionResult))
+		seal2 := unittest.Seal.Fixture(unittest.Seal.WithResult(&block2Receipt.ExecutionResult))
+		seal3 := unittest.Seal.Fixture(unittest.Seal.WithResult(&block3Receipt.ExecutionResult))
 
 		// include the seals in block5
 		block5 := unittest.BlockWithParentFixture(block4.Header)
@@ -952,7 +952,7 @@
 		require.Nil(t, err)
 
 		// create a seals for block2
-		seal2 := unittest.SealFixture(unittest.SealFromResult(&block2Receipt.ExecutionResult))
+		seal2 := unittest.Seal.Fixture(unittest.Seal.WithResult(&block2Receipt.ExecutionResult))
 
 		// create block4 containing a seal for block2
 		block4 := unittest.BlockWithParentFixture(block3.Header)
@@ -1027,21 +1027,12 @@
 		err = state.Mutate().Extend(&block3)
 		require.Nil(t, err)
 
-<<<<<<< HEAD
 		// insert a block with payload receipts not sorted by block height.
 		block4 := unittest.BlockWithParentFixture(block3.Header)
 		block4.Payload.Guarantees = nil
 		block4.Payload.Receipts = append(block4.Payload.Receipts,
 			unittest.ReceiptForBlockFixture(&block3),
 			unittest.ReceiptForBlockFixture(&block2),
-=======
-		// create seals for block2 and block3
-		seal2 := unittest.Seal.Fixture(
-			unittest.Seal.WithBlockID(block2.ID()),
-		)
-		seal3 := unittest.Seal.Fixture(
-			unittest.Seal.WithBlockID(block3.ID()),
->>>>>>> 2d656474
 		)
 		block4.Header.PayloadHash = block4.Payload.Hash()
 		err = state.Mutate().Extend(&block4)
@@ -1199,15 +1190,9 @@
 		)
 
 		// create the seal referencing block1 and including the setup event
-<<<<<<< HEAD
-		seal1 := unittest.SealFixture(
-			unittest.SealFromResult(&block1Receipt.ExecutionResult),
-			unittest.WithServiceEvents(epoch2Setup.ServiceEvent()),
-=======
 		seal1 := unittest.Seal.Fixture(
-			unittest.Seal.WithBlockID(block1.ID()),
+			unittest.Seal.WithResult(&block1Receipt.ExecutionResult),
 			unittest.Seal.WithServiceEvents(epoch2Setup.ServiceEvent()),
->>>>>>> 2d656474
 		)
 
 		// create a receipt for block2
@@ -1257,16 +1242,10 @@
 			unittest.WithDKGFromParticipants(epoch2Participants),
 		)
 
-<<<<<<< HEAD
 		// create a seal for block 2 with epoch2 service event
-		seal2 := unittest.SealFixture(
-			unittest.SealFromResult(&block2Receipt.ExecutionResult),
-			unittest.WithServiceEvents(epoch2Commit.ServiceEvent()),
-=======
 		seal2 := unittest.Seal.Fixture(
-			unittest.Seal.WithBlockID(block2.ID()),
+			unittest.Seal.WithResult(&block2Receipt.ExecutionResult),
 			unittest.Seal.WithServiceEvents(epoch2Commit.ServiceEvent()),
->>>>>>> 2d656474
 		)
 
 		// create a receipt for block 3
@@ -1414,27 +1393,15 @@
 		)
 
 		// create one seal containing the first setup event
-<<<<<<< HEAD
-		seal1 := unittest.SealFixture(
-			unittest.SealFromResult(&block1Receipt.ExecutionResult),
-			unittest.WithServiceEvents(nextEpochSetup1.ServiceEvent()),
-		)
-
-		// create another seal containing the second setup event
-		seal2 := unittest.SealFixture(
-			unittest.SealFromResult(&block2Receipt.ExecutionResult),
-			unittest.WithServiceEvents(nextEpochSetup2.ServiceEvent()),
-=======
 		seal1 := unittest.Seal.Fixture(
-			unittest.Seal.WithBlockID(block1.ID()),
+			unittest.Seal.WithResult(&block1Receipt.ExecutionResult),
 			unittest.Seal.WithServiceEvents(nextEpochSetup1.ServiceEvent()),
 		)
 
 		// create another seal containing the second setup event
 		seal2 := unittest.Seal.Fixture(
-			unittest.Seal.WithBlockID(block2.ID()),
+			unittest.Seal.WithResult(&block2Receipt.ExecutionResult),
 			unittest.Seal.WithServiceEvents(nextEpochSetup2.ServiceEvent()),
->>>>>>> 2d656474
 		)
 
 		// block 5 builds on block 3, contains setup event 1
@@ -1589,15 +1556,9 @@
 				unittest.SetupWithCounter(epoch1Setup.Counter+1),
 				unittest.WithFinalView(epoch1Setup.FinalView+1000),
 			)
-<<<<<<< HEAD
-			seal := unittest.SealFixture(
-				unittest.SealFromResult(sealedResult),
-				unittest.WithServiceEvents(setup.ServiceEvent()),
-=======
 			seal := unittest.Seal.Fixture(
-				unittest.Seal.WithBlockID(block1.ID()),
+				unittest.Seal.WithResult(sealedResult),
 				unittest.Seal.WithServiceEvents(setup.ServiceEvent()),
->>>>>>> 2d656474
 			)
 			return setup, seal
 		}
@@ -1607,16 +1568,9 @@
 				unittest.CommitWithCounter(epoch1Setup.Counter+1),
 				unittest.WithDKGFromParticipants(epoch2Participants),
 			)
-<<<<<<< HEAD
-			seal := unittest.SealFixture(
-				unittest.SealFromResult(sealedResult),
-				unittest.WithServiceEvents(commit.ServiceEvent()),
-=======
-
 			seal := unittest.Seal.Fixture(
-				unittest.Seal.WithBlockID(refBlockID),
+				unittest.Seal.WithResult(sealedResult),
 				unittest.Seal.WithServiceEvents(commit.ServiceEvent()),
->>>>>>> 2d656474
 			)
 			return commit, seal
 		}
@@ -1749,15 +1703,9 @@
 		)
 
 		// create the seal referencing block1 and including the setup event
-<<<<<<< HEAD
-		seal1 := unittest.SealFixture(
-			unittest.SealFromResult(&block1Receipt.ExecutionResult),
-			unittest.WithServiceEvents(epoch2Setup.ServiceEvent()),
-=======
 		seal1 := unittest.Seal.Fixture(
-			unittest.Seal.WithBlockID(block1.ID()),
+			unittest.Seal.WithResult(&block1Receipt.ExecutionResult),
 			unittest.Seal.WithServiceEvents(epoch2Setup.ServiceEvent()),
->>>>>>> 2d656474
 		)
 
 		// block 3 contains the epoch setup service event
