--- conflicted
+++ resolved
@@ -1221,25 +1221,14 @@
 		_, err = state.AtBlockID(block1.ID()).Epochs().Next().Clustering()
 		require.Error(t, err)
 
-<<<<<<< HEAD
 		// we should be able to query epoch 2 wrt block 3
-		_, err = state.AtBlockID(block3.ID()).Epochs().ByCounter(epoch2Setup.Counter).InitialIdentities()
+		_, err = state.AtBlockID(block3.ID()).Epochs().Next().InitialIdentities()
 		assert.Nil(t, err)
-		_, err = state.AtBlockID(block3.ID()).Epochs().ByCounter(epoch2Setup.Counter).Clustering()
+		_, err = state.AtBlockID(block3.ID()).Epochs().Next().Clustering()
 		assert.Nil(t, err)
 
 		// only setup event is finalized, not commit, so shouldn't be able to get certain info
-		_, err = state.AtBlockID(block3.ID()).Epochs().ByCounter(epoch2Setup.Counter).DKG()
-=======
-		// we should be able to query epoch 2 wrt block 2
-		_, err = state.AtBlockID(block2.ID()).Epochs().Next().InitialIdentities()
-		assert.Nil(t, err)
-		_, err = state.AtBlockID(block2.ID()).Epochs().Next().Clustering()
-		assert.Nil(t, err)
-
-		// only setup event is finalized, not commit, so shouldn't be able to get certain info
-		_, err = state.AtBlockID(block2.ID()).Epochs().Next().DKG()
->>>>>>> 24873120
+		_, err = state.AtBlockID(block3.ID()).Epochs().Next().DKG()
 		require.Error(t, err)
 
 		// ensure an epoch phase transition when we finalize the event
@@ -1273,29 +1262,16 @@
 		err = state.Mutate().Extend(&block4)
 		require.Nil(t, err)
 
-<<<<<<< HEAD
 		// we should NOT be able to query epoch 2 commit info wrt block 3
-		_, err = state.AtBlockID(block3.ID()).Epochs().ByCounter(epoch2Setup.Counter).DKG()
+		_, err = state.AtBlockID(block3.ID()).Epochs().Next().DKG()
 		require.Error(t, err)
 
 		// now epoch 2 is fully ready, we can query anything we want about it wrt block 4 (or later)
-		_, err = state.AtBlockID(block4.ID()).Epochs().ByCounter(epoch2Setup.Counter).InitialIdentities()
-		require.Nil(t, err)
-		_, err = state.AtBlockID(block4.ID()).Epochs().ByCounter(epoch2Setup.Counter).Clustering()
-		require.Nil(t, err)
-		_, err = state.AtBlockID(block4.ID()).Epochs().ByCounter(epoch2Setup.Counter).DKG()
-=======
-		// we should NOT be able to query epoch 2 commit info wrt block 2
-		_, err = state.AtBlockID(block2.ID()).Epochs().Next().DKG()
-		require.Error(t, err)
-
-		// now epoch 2 is fully ready, we can query anything we want about it wrt block 3 (or later)
-		_, err = state.AtBlockID(block3.ID()).Epochs().Next().InitialIdentities()
-		require.Nil(t, err)
-		_, err = state.AtBlockID(block3.ID()).Epochs().Next().Clustering()
-		require.Nil(t, err)
-		_, err = state.AtBlockID(block3.ID()).Epochs().Next().DKG()
->>>>>>> 24873120
+		_, err = state.AtBlockID(block4.ID()).Epochs().Next().InitialIdentities()
+		require.Nil(t, err)
+		_, err = state.AtBlockID(block4.ID()).Epochs().Next().Clustering()
+		require.Nil(t, err)
+		_, err = state.AtBlockID(block4.ID()).Epochs().Next().DKG()
 		assert.Nil(t, err)
 
 		// how that the commit event has been emitted, we should be in the committed phase
