// (c) 2019 Dapper Labs - ALL RIGHTS RESERVED

package badger

import (
	"fmt"
	"math"
	"time"

	"github.com/dgraph-io/badger/v2"

	"github.com/dapperlabs/flow-go/model/flow"
	"github.com/dapperlabs/flow-go/state/protocol"
)

type State struct {
	db               *badger.DB
	clusters         uint
	validationBlocks uint64
}

// NewState initializes a new state backed by a badger database, applying the
// optional configuration parameters.
func NewState(db *badger.DB, options ...func(*State)) (*State, error) {
	s := &State{
		db:               db,
		clusters:         1,
<<<<<<< HEAD
		validationBlocks: 100,
=======
		validationBlocks: 64,
>>>>>>> 16447f09
	}
	for _, option := range options {
		option(s)
	}

	if s.clusters < 1 {
		return nil, fmt.Errorf("must have clusters>0 (actual=%d)", s.clusters)
	}

	return s, nil
}

func (s *State) Final() protocol.Snapshot {
	sn := &Snapshot{
		state:   s,
		number:  math.MaxUint64,
		blockID: flow.ZeroID,
	}
	return sn
}

func (s *State) AtNumber(number uint64) protocol.Snapshot {
	sn := &Snapshot{
		state:   s,
		number:  number,
		blockID: flow.ZeroID,
	}
	return sn
}

func (s *State) AtBlockID(blockID flow.Identifier) protocol.Snapshot {
	sn := &Snapshot{
		state:   s,
		number:  0,
		blockID: blockID,
	}
	return sn
}

func (s *State) Mutate() protocol.Mutator {
	m := &Mutator{
		state: s,
	}
	return m
}

func (s *State) gc() {
	ticker := time.NewTicker(5 * time.Minute)
	defer ticker.Stop()
	for range ticker.C {
		s.db.Flatten(2)
		s.db.RunValueLogGC(0.5)
	}
}<|MERGE_RESOLUTION|>--- conflicted
+++ resolved
@@ -25,11 +25,7 @@
 	s := &State{
 		db:               db,
 		clusters:         1,
-<<<<<<< HEAD
-		validationBlocks: 100,
-=======
-		validationBlocks: 64,
->>>>>>> 16447f09
+		validationBlocks: 10,
 	}
 	for _, option := range options {
 		option(s)
