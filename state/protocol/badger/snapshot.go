--- conflicted
+++ resolved
@@ -42,15 +42,10 @@
 	return head, err
 }
 
-<<<<<<< HEAD
-// QuorumCertificate returns a valid quorum certificate for the block at the
-// head of this snapshot, if one exists.
-=======
 // QuorumCertificate (QC) returns a valid quorum certificate pointing to the
 // header at this snapshot. With the exception of the root block, a valid child
 // block must be which contains the desired QC. The sentinel error
 // state.NoValidChildBlockError is returned if the the QC is unknown.
->>>>>>> bfbaccaf
 //
 // For root block snapshots, returns the root quorum certificate. For all other
 // blocks, generates a quorum certificate from a valid child, if one exists.
@@ -62,15 +57,7 @@
 		return nil, fmt.Errorf("could not get root: %w", err)
 	}
 
-<<<<<<< HEAD
-	head, err := s.Head()
-	if err != nil {
-		return nil, fmt.Errorf("could not get head: %w", err)
-	}
-	if head.Height == root.Height {
-=======
 	if s.blockID == root.ID() {
->>>>>>> bfbaccaf
 		// TODO store root QC and return here
 		return nil, fmt.Errorf("root qc not stored")
 	}
@@ -81,11 +68,6 @@
 		return nil, fmt.Errorf("could not get child: %w", err)
 	}
 
-<<<<<<< HEAD
-	qc := &flow.QuorumCertificate{
-		View:      head.View,
-		BlockID:   child.ParentID,
-=======
 	// sanity check: ensure the child has the snapshot block as parent
 	if child.ParentID != s.blockID {
 		return nil, fmt.Errorf("child parent id (%x) does not match snapshot id (%x)", child.ParentID, s.blockID)
@@ -100,7 +82,6 @@
 	qc := &flow.QuorumCertificate{
 		View:      head.View,
 		BlockID:   s.blockID,
->>>>>>> bfbaccaf
 		SignerIDs: child.ParentVoterIDs,
 		SigData:   child.ParentVoterSig,
 	}
@@ -109,16 +90,10 @@
 }
 
 // validChild returns a child of the snapshot head that has been validated
-<<<<<<< HEAD
-// by HotStuff, if such a child exists. Otherwise returns an error. Any valid
-// child may be returned. Subsequent calls are not guaranteed to return the
-// same child.
-=======
 // by HotStuff. Returns state.NoValidChildBlockError if no valid child exists.
 //
 // Any valid child may be returned. Subsequent calls are not guaranteed to
 // return the same child.
->>>>>>> bfbaccaf
 func (s *Snapshot) validChild() (*flow.Header, error) {
 
 	var childIDs []flow.Identifier
@@ -127,18 +102,8 @@
 		return nil, fmt.Errorf("could not look up children: %w", err)
 	}
 
-<<<<<<< HEAD
-	// check we have at least one child
-	if len(childIDs) == 0 {
-		return nil, state.NewNoValidChildBlockError("block doesn't have children yet")
-	}
-
-	// find the first child that has been validated
-	var validChildID flow.Identifier
-=======
 	// find the first child that has been validated
 	validChildID := flow.ZeroID
->>>>>>> bfbaccaf
 	for _, childID := range childIDs {
 		var valid bool
 		err = s.state.db.View(operation.RetrieveBlockValidity(childID, &valid))
@@ -156,11 +121,7 @@
 	}
 
 	if validChildID == flow.ZeroID {
-<<<<<<< HEAD
-		return nil, state.NewNoValidChildBlockError("block has no valid children")
-=======
 		return nil, state.NewNoValidChildBlockErrorf("block has no valid children (total children: %d)", len(childIDs))
->>>>>>> bfbaccaf
 	}
 
 	// get the header of the first child
@@ -420,83 +381,12 @@
 	if err != nil {
 		return invalid.NewEpoch(err)
 	}
-<<<<<<< HEAD
-	if first.Height == root.Height {
+	if first.ID() == root.ID() {
 		return invalid.NewEpoch(protocol.ErrNoPreviousEpoch)
-=======
-	if first.ID() == root.ID() {
-		return NewInvalidEpoch(protocol.ErrNoPreviousEpoch)
->>>>>>> bfbaccaf
 	}
 
 	// CASE 2: we are in any other epoch, return the current epoch w.r.t. the
 	// parent block of the first block in this epoch, which must be in the
 	// previous epoch
 	return q.snap.state.AtBlockID(first.ParentID).Epochs().Current()
-<<<<<<< HEAD
-=======
-}
-
-// InvalidSnapshot represents a snapshot referencing an invalid block, or for
-// which an error occurred while resolving the reference block.
-type InvalidSnapshot struct {
-	err error
-}
-
-func NewInvalidSnapshot(err error) *InvalidSnapshot {
-	return &InvalidSnapshot{err: err}
-}
-
-func (u *InvalidSnapshot) Head() (*flow.Header, error) {
-	return nil, u.err
-}
-
-func (u *InvalidSnapshot) QuorumCertificate() (*flow.QuorumCertificate, error) {
-	return nil, u.err
-}
-
-func (u *InvalidSnapshot) Phase() (flow.EpochPhase, error) {
-	return 0, u.err
-}
-
-func (u *InvalidSnapshot) Identities(_ flow.IdentityFilter) (flow.IdentityList, error) {
-	return nil, u.err
-}
-
-func (u *InvalidSnapshot) Identity(_ flow.Identifier) (*flow.Identity, error) {
-	return nil, u.err
-}
-
-func (u *InvalidSnapshot) Commit() (flow.StateCommitment, error) {
-	return nil, u.err
-}
-
-func (u *InvalidSnapshot) Pending() ([]flow.Identifier, error) {
-	return nil, u.err
-}
-
-func (u *InvalidSnapshot) Seed(_ ...uint32) ([]byte, error) {
-	return nil, u.err
-}
-
-// InvalidEpochQuery is an epoch query for an invalid snapshot.
-type InvalidEpochQuery struct {
-	err error
-}
-
-func (u *InvalidSnapshot) Epochs() protocol.EpochQuery {
-	return &InvalidEpochQuery{err: u.err}
-}
-
-func (u *InvalidEpochQuery) Current() protocol.Epoch {
-	return NewInvalidEpoch(u.err)
-}
-
-func (u *InvalidEpochQuery) Next() protocol.Epoch {
-	return NewInvalidEpoch(u.err)
-}
-
-func (u *InvalidEpochQuery) Previous() protocol.Epoch {
-	return NewInvalidEpoch(u.err)
->>>>>>> bfbaccaf
 }