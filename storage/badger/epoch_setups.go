package badger

import (
	"github.com/dgraph-io/badger/v2"

	"github.com/onflow/flow-go/model/flow"
	"github.com/onflow/flow-go/module"
	"github.com/onflow/flow-go/module/metrics"
	"github.com/onflow/flow-go/storage/badger/operation"
	"github.com/onflow/flow-go/storage/badger/transaction"
)

type EpochSetups struct {
	db    *badger.DB
	cache *Cache
}

// NewEpochSetups instantiates a new EpochSetups storage.
func NewEpochSetups(collector module.CacheMetrics, db *badger.DB) *EpochSetups {

	store := func(key interface{}, val interface{}) func(*transaction.Tx) error {
		id := key.(flow.Identifier)
		setup := val.(*flow.EpochSetup)
		return transaction.WithTx(operation.SkipDuplicates(operation.InsertEpochSetup(id, setup)))
	}

	retrieve := func(key interface{}) func(*badger.Txn) (interface{}, error) {
		id := key.(flow.Identifier)
		var setup flow.EpochSetup
		return func(tx *badger.Txn) (interface{}, error) {
			err := operation.RetrieveEpochSetup(id, &setup)(tx)
			return &setup, err
		}
	}

	es := &EpochSetups{
		db: db,
		cache: newCache(collector, metrics.ResourceEpochSetup,
			withLimit(4*flow.DefaultTransactionExpiry),
			withStore(store),
			withRetrieve(retrieve)),
	}

	return es
}

<<<<<<< HEAD
func (es *EpochSetups) StoreTx(setup *flow.EpochSetup) func(tx *badger.Txn) error {
	return func(tx *badger.Txn) error {
		err := es.cache.Put(setup.ID(), setup)(tx)
		if err != nil {
			return err
		}
		return nil
	}
}

func (es *EpochSetups) StoreTxn(setup *flow.EpochSetup) func(tx *transaction.Tx) error {
	return es.cache.PutTxn(setup.ID(), setup)
=======
func (es *EpochSetups) StoreTx(setup *flow.EpochSetup) func(tx *transaction.Tx) error {
	return es.cache.PutTx(setup.ID(), setup)
>>>>>>> 710e4bf2
}

func (es *EpochSetups) retrieveTx(setupID flow.Identifier) func(tx *badger.Txn) (*flow.EpochSetup, error) {
	return func(tx *badger.Txn) (*flow.EpochSetup, error) {
		val, err := es.cache.Get(setupID)(tx)
		if err != nil {
			return nil, err
		}
		return val.(*flow.EpochSetup), nil
	}
}

func (es *EpochSetups) ByID(setupID flow.Identifier) (*flow.EpochSetup, error) {
	tx := es.db.NewTransaction(false)
	defer tx.Discard()
	return es.retrieveTx(setupID)(tx)
}<|MERGE_RESOLUTION|>--- conflicted
+++ resolved
@@ -44,23 +44,8 @@
 	return es
 }
 
-<<<<<<< HEAD
-func (es *EpochSetups) StoreTx(setup *flow.EpochSetup) func(tx *badger.Txn) error {
-	return func(tx *badger.Txn) error {
-		err := es.cache.Put(setup.ID(), setup)(tx)
-		if err != nil {
-			return err
-		}
-		return nil
-	}
-}
-
-func (es *EpochSetups) StoreTxn(setup *flow.EpochSetup) func(tx *transaction.Tx) error {
-	return es.cache.PutTxn(setup.ID(), setup)
-=======
 func (es *EpochSetups) StoreTx(setup *flow.EpochSetup) func(tx *transaction.Tx) error {
 	return es.cache.PutTx(setup.ID(), setup)
->>>>>>> 710e4bf2
 }
 
 func (es *EpochSetups) retrieveTx(setupID flow.Identifier) func(tx *badger.Txn) (*flow.EpochSetup, error) {
