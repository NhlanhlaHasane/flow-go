package operation

import (
	"github.com/dgraph-io/badger/v2"

	"github.com/dapperlabs/flow-go/model/flow"
)

func InsertSeal(seal *flow.Seal) func(*badger.Txn) error {
	return insert(makePrefix(codeSeal, seal.ID()), seal)
}

func CheckSeal(sealID flow.Identifier, exists *bool) func(*badger.Txn) error {
	return check(makePrefix(codeSeal, sealID), exists)
}

func RetrieveSeal(sealID flow.Identifier, seal *flow.Seal) func(*badger.Txn) error {
	return retrieve(makePrefix(codeSeal, sealID), seal)
}

func IndexSealPayload(height uint64, blockID flow.Identifier, parentID flow.Identifier, sealIDs []flow.Identifier) func(*badger.Txn) error {
	return insert(toPayloadIndex(codeIndexSeal, height, blockID, parentID), sealIDs)
}

func LookupSealPayload(height uint64, blockID flow.Identifier, parentID flow.Identifier, sealIDs *[]flow.Identifier) func(*badger.Txn) error {
	return retrieve(toPayloadIndex(codeIndexSeal, height, blockID, parentID), sealIDs)
}

// VerifySealPayload verifies that the candidate seal IDs don't exist
// in any ancestor block.
func VerifySealPayload(height uint64, blockID flow.Identifier, sealIDs []flow.Identifier) func(*badger.Txn) error {
<<<<<<< HEAD
	// TODO: Currently Hard coded to only checking the last 10 blocks
	limit := uint64(0)
	if height > 10 {
		limit = height - 10
	}
	return iterate(makePrefix(codeIndexSeal, height), makePrefix(codeIndexSeal, limit), validatepayload(blockID, sealIDs))
=======
	start, end := payloadIterRange(codeIndexSeal, height, 0)
	return iterate(start, end, validatepayload(blockID, sealIDs))
>>>>>>> 62622d44
}

// CheckSealPayload populates `invalidIDs` with any IDs in the candidate
// set that already exist in an ancestor block.
func CheckSealPayload(height uint64, blockID flow.Identifier, candidateIDs []flow.Identifier, invalidIDs *map[flow.Identifier]struct{}) func(*badger.Txn) error {
<<<<<<< HEAD
	// TODO: Currently Hard coded to only checking the last 10 blocks
	limit := uint64(0)
	if height > 10 {
		limit = height - 10
	}
	return iterate(makePrefix(codeIndexSeal, height), makePrefix(codeIndexSeal, limit), searchduplicates(blockID, candidateIDs, invalidIDs))
=======
	start, end := payloadIterRange(codeIndexSeal, height, 0)
	return iterate(start, end, searchduplicates(blockID, candidateIDs, invalidIDs))
>>>>>>> 62622d44
}<|MERGE_RESOLUTION|>--- conflicted
+++ resolved
@@ -29,31 +29,23 @@
 // VerifySealPayload verifies that the candidate seal IDs don't exist
 // in any ancestor block.
 func VerifySealPayload(height uint64, blockID flow.Identifier, sealIDs []flow.Identifier) func(*badger.Txn) error {
-<<<<<<< HEAD
 	// TODO: Currently Hard coded to only checking the last 10 blocks
 	limit := uint64(0)
 	if height > 10 {
 		limit = height - 10
 	}
-	return iterate(makePrefix(codeIndexSeal, height), makePrefix(codeIndexSeal, limit), validatepayload(blockID, sealIDs))
-=======
-	start, end := payloadIterRange(codeIndexSeal, height, 0)
+	start, end := payloadIterRange(codeIndexSeal, height, limit)
 	return iterate(start, end, validatepayload(blockID, sealIDs))
->>>>>>> 62622d44
 }
 
 // CheckSealPayload populates `invalidIDs` with any IDs in the candidate
 // set that already exist in an ancestor block.
 func CheckSealPayload(height uint64, blockID flow.Identifier, candidateIDs []flow.Identifier, invalidIDs *map[flow.Identifier]struct{}) func(*badger.Txn) error {
-<<<<<<< HEAD
 	// TODO: Currently Hard coded to only checking the last 10 blocks
 	limit := uint64(0)
 	if height > 10 {
 		limit = height - 10
 	}
-	return iterate(makePrefix(codeIndexSeal, height), makePrefix(codeIndexSeal, limit), searchduplicates(blockID, candidateIDs, invalidIDs))
-=======
-	start, end := payloadIterRange(codeIndexSeal, height, 0)
+	start, end := payloadIterRange(codeIndexSeal, height, limit)
 	return iterate(start, end, searchduplicates(blockID, candidateIDs, invalidIDs))
->>>>>>> 62622d44
 }