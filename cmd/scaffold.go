package cmd

import (
	"encoding/json"
	"errors"
	"fmt"
	"io/ioutil"
	"math/rand"
	"os"
	"os/signal"
	"path/filepath"
	"strings"
	"syscall"
	"time"

	"github.com/dgraph-io/badger/v2"
	"github.com/prometheus/client_golang/prometheus"
	"github.com/rs/zerolog"
	"github.com/spf13/pflag"

	"github.com/dapperlabs/flow-go/consensus/hotstuff/model"
	"github.com/dapperlabs/flow-go/crypto"
	"github.com/dapperlabs/flow-go/model/bootstrap"
	"github.com/dapperlabs/flow-go/model/dkg"
	"github.com/dapperlabs/flow-go/model/flow"
	"github.com/dapperlabs/flow-go/model/flow/filter"
	"github.com/dapperlabs/flow-go/module"
	"github.com/dapperlabs/flow-go/module/local"
	"github.com/dapperlabs/flow-go/module/metrics"
	"github.com/dapperlabs/flow-go/module/trace"
	jsoncodec "github.com/dapperlabs/flow-go/network/codec/json"
	"github.com/dapperlabs/flow-go/network/gossip/libp2p"
	"github.com/dapperlabs/flow-go/network/gossip/libp2p/validators"
	"github.com/dapperlabs/flow-go/state/dkg/wrapper"
	protocol "github.com/dapperlabs/flow-go/state/protocol/badger"
	"github.com/dapperlabs/flow-go/storage"
	storerr "github.com/dapperlabs/flow-go/storage"
	bstorage "github.com/dapperlabs/flow-go/storage/badger"
	"github.com/dapperlabs/flow-go/storage/badger/operation"
	"github.com/dapperlabs/flow-go/utils/debug"
	"github.com/dapperlabs/flow-go/utils/logging"
)

const notSet = "not set"

// BaseConfig is the general config for the FlowNodeBuilder
type BaseConfig struct {
	nodeIDHex        string
	bindAddr         string
	nodeRole         string
	timeout          time.Duration
	datadir          string
	level            string
	metricsPort      uint
	nClusters        uint
	BootstrapDir     string
	profilerEnabled  bool
	profilerDir      string
	profilerInterval time.Duration
	profilerDuration time.Duration
}

type Metrics struct {
	Network    module.NetworkMetrics
	Engine     module.EngineMetrics
	Compliance module.ComplianceMetrics
	Cache      module.CacheMetrics
	Mempool    module.MempoolMetrics
}

type Storage struct {
	Headers     storage.Headers
	Index       storage.Index
	Identities  storage.Identities
	Guarantees  storage.Guarantees
	Seals       storage.Seals
	Payloads    storage.Payloads
	Blocks      storage.Blocks
	Collections storage.Collections
}

type namedModuleFunc struct {
	fn   func(*FlowNodeBuilder) error
	name string
}

type namedComponentFunc struct {
	fn   func(*FlowNodeBuilder) (module.ReadyDoneAware, error)
	name string
}

type namedDoneObject struct {
	ob   module.ReadyDoneAware
	name string
}

// FlowNodeBuilder is the builder struct used for all flow nodes
// It runs a node process with following structure, in sequential order
// Base inits (network, storage, state, logger)
//   PostInit handlers, if any
//   GenesisHandler, if any and if genesis was generated
// Components handlers, if any, wait sequentially
// Run() <- main loop
// Components destructors, if any
type FlowNodeBuilder struct {
	BaseConfig        BaseConfig
	NodeID            flow.Identifier
	flags             *pflag.FlagSet
	Logger            zerolog.Logger
	Me                *local.Local
	Tracer            *trace.OpenTracer
	MetricsRegisterer prometheus.Registerer
	Metrics           Metrics
	DB                *badger.DB
	Storage           Storage
	State             *protocol.State
	DKGState          *wrapper.State
	Network           *libp2p.Network
	modules           []namedModuleFunc
	components        []namedComponentFunc
	doneObject        []namedDoneObject
	sig               chan os.Signal
	genesisHandler    func(node *FlowNodeBuilder, block *flow.Block)
	genesisBootstrap  bool
	postInitFns       []func(*FlowNodeBuilder)
	stakingKey        crypto.PrivateKey
	networkKey        crypto.PrivateKey
	MsgValidators     []validators.MessageValidator

	// genesis information
	GenesisCommit           flow.StateCommitment
	GenesisBlock            *flow.Block
	GenesisQC               *model.QuorumCertificate
	GenesisAccountPublicKey *flow.AccountPublicKey
	GenesisTokenSupply      uint64
}

func (fnb *FlowNodeBuilder) baseFlags() {
	homedir, _ := os.UserHomeDir()
	datadir := filepath.Join(homedir, ".flow", "database")
	// bind configuration parameters
	fnb.flags.StringVar(&fnb.BaseConfig.nodeIDHex, "nodeid", notSet, "identity of our node")
	fnb.flags.StringVar(&fnb.BaseConfig.bindAddr, "bind", notSet, "address to bind on")
	fnb.flags.StringVarP(&fnb.BaseConfig.BootstrapDir, "bootstrapdir", "b", "bootstrap", "path to the bootstrap directory")
	fnb.flags.DurationVarP(&fnb.BaseConfig.timeout, "timeout", "t", 1*time.Minute, "how long to try connecting to the network")
	fnb.flags.StringVarP(&fnb.BaseConfig.datadir, "datadir", "d", datadir, "directory to store the protocol state")
	fnb.flags.StringVarP(&fnb.BaseConfig.level, "loglevel", "l", "info", "level for logging output")
	fnb.flags.UintVarP(&fnb.BaseConfig.metricsPort, "metricport", "m", 8080, "port for /metrics endpoint")
	fnb.flags.UintVar(&fnb.BaseConfig.nClusters, "nclusters", 2, "number of collection node clusters")
	fnb.flags.BoolVar(&fnb.BaseConfig.profilerEnabled, "profiler-enabled", false, "whether to enable the auto-profiler")
	fnb.flags.StringVar(&fnb.BaseConfig.profilerDir, "profiler-dir", "profiler", "directory to create auto-profiler profiles")
	fnb.flags.DurationVar(&fnb.BaseConfig.profilerInterval, "profiler-interval", 15*time.Minute, "the interval between auto-profiler runs")
	fnb.flags.DurationVar(&fnb.BaseConfig.profilerDuration, "profiler-duration", 10*time.Second, "the duration to run the auto-profile for")
}

<<<<<<< HEAD
func (fnb *FlowNodeBuilder) configureChainParams() {
	// Take chain id from genesis block instead
	// flow.SetChainID(flow.ChainID(fnb.BaseConfig.chainID))
}

=======
>>>>>>> be4d649b
func (fnb *FlowNodeBuilder) enqueueNetworkInit() {
	fnb.Component("network", func(builder *FlowNodeBuilder) (module.ReadyDoneAware, error) {

		codec := jsoncodec.NewCodec()

		myAddr := fnb.Me.Address()
		if fnb.BaseConfig.bindAddr != notSet {
			myAddr = fnb.BaseConfig.bindAddr
		}

		mw, err := libp2p.NewMiddleware(fnb.Logger.Level(zerolog.ErrorLevel), codec, myAddr, fnb.Me.NodeID(),
			fnb.networkKey, fnb.Metrics.Network, libp2p.DefaultMaxPubSubMsgSize, fnb.MsgValidators...)
		if err != nil {
			return nil, fmt.Errorf("could not initialize middleware: %w", err)
		}

		participants, err := fnb.State.Final().Identities(filter.Any)
		if err != nil {
			return nil, fmt.Errorf("could not get network identities: %w", err)
		}

		nodeID, err := fnb.State.Final().Identity(fnb.Me.NodeID())
		if err != nil {
			return nil, fmt.Errorf("could not get node id: %w", err)
		}
		nodeRole := nodeID.Role
		topology := libp2p.NewRandPermTopology(nodeRole)

		net, err := libp2p.NewNetwork(fnb.Logger, codec, participants, fnb.Me, mw, 10e6, topology, fnb.Metrics.Network)
		if err != nil {
			return nil, fmt.Errorf("could not initialize network: %w", err)
		}

		fnb.Network = net
		return net, err
	})
}

func (fnb *FlowNodeBuilder) enqueueMetricsServerInit() {
	fnb.Component("metrics server", func(builder *FlowNodeBuilder) (module.ReadyDoneAware, error) {
		server := metrics.NewServer(fnb.Logger, fnb.BaseConfig.metricsPort, fnb.BaseConfig.profilerEnabled)
		return server, nil
	})
}

func (fnb *FlowNodeBuilder) registerBadgerMetrics() {
	metrics.RegisterBadgerMetrics()
}

func (fnb *FlowNodeBuilder) enqueueTracer() {
	fnb.Component("tracer", func(builder *FlowNodeBuilder) (module.ReadyDoneAware, error) {
		return fnb.Tracer, nil
	})
}

func (fnb *FlowNodeBuilder) initNodeInfo() {
	if fnb.BaseConfig.nodeIDHex == notSet {
		fnb.Logger.Fatal().Msg("cannot start without node ID")
	}

	nodeID, err := flow.HexStringToIdentifier(fnb.BaseConfig.nodeIDHex)
	if err != nil {
		fnb.Logger.Fatal().Err(err).Msg("could not parse hex ID")
	}

	info, err := loadPrivateNodeInfo(fnb.BaseConfig.BootstrapDir, nodeID)
	if err != nil {
		fnb.Logger.Fatal().Err(err).Msg("failed to load private node info")
	}

	fnb.NodeID = nodeID
	fnb.stakingKey = info.StakingPrivKey.PrivateKey
	fnb.networkKey = info.NetworkPrivKey.PrivateKey
}

func (fnb *FlowNodeBuilder) initLogger() {
	// configure logger with standard level, node ID and UTC timestamp
	zerolog.TimestampFunc = func() time.Time { return time.Now().UTC() }
	log := fnb.Logger.With().
		Timestamp().
		Str("node_role", fnb.BaseConfig.nodeRole).
		Str("node_id", fnb.BaseConfig.nodeIDHex).
		Logger()

	log.Info().Msgf("flow %s node starting up", fnb.BaseConfig.nodeRole)

	// parse config log level and apply to logger
	lvl, err := zerolog.ParseLevel(strings.ToLower(fnb.BaseConfig.level))
	if err != nil {
		log.Fatal().Err(err).Msg("invalid log level")
	}
	log = log.Level(lvl)

	fnb.Logger = log
}

func (fnb *FlowNodeBuilder) initMetrics() {
	tracer, err := trace.NewTracer(fnb.Logger, fnb.BaseConfig.nodeRole)
	fnb.MustNot(err).Msg("could not initialize tracer")
	fnb.MetricsRegisterer = prometheus.DefaultRegisterer
	fnb.Tracer = tracer

	mempools := metrics.NewMempoolCollector(5 * time.Second)

	fnb.Metrics = Metrics{
		Network:    metrics.NewNetworkCollector(),
		Engine:     metrics.NewEngineCollector(),
		Compliance: metrics.NewComplianceCollector(),
		Cache:      metrics.NewCacheCollector(flow.GetChainID()),
		Mempool:    mempools,
	}

	// registers mempools as a Component so that its Ready method is invoked upon startup
	fnb.Component("mempools metrics", func(builder *FlowNodeBuilder) (module.ReadyDoneAware, error) {
		return mempools, nil
	})
}

func (fnb *FlowNodeBuilder) initProfiler() {
	if !fnb.BaseConfig.profilerEnabled {
		return
	}
	dir := filepath.Join(fnb.BaseConfig.profilerDir, fnb.BaseConfig.nodeRole, fnb.BaseConfig.nodeIDHex)
	profiler, err := debug.NewAutoProfiler(
		fnb.Logger,
		dir,
		fnb.BaseConfig.profilerInterval,
		fnb.BaseConfig.profilerDuration,
	)
	fnb.MustNot(err).Msg("could not initialize profiler")
	fnb.Component("profiler", func(node *FlowNodeBuilder) (module.ReadyDoneAware, error) {
		return profiler, nil
	})
}

func (fnb *FlowNodeBuilder) initStorage() {
	// Pre-create DB path (Badger creates only one-level dirs)
	err := os.MkdirAll(fnb.BaseConfig.datadir, 0700)
	fnb.MustNot(err).Str("dir", fnb.BaseConfig.datadir).Msg("could not create datadir")

	// we initialize the database with options that allow us to keep the maximum
	// item size in the trie itself (up to 1MB) and where we keep all level zero
	// tables in-memory as well; this slows down compaction and increases memory
	// usage, but it improves overall performance and disk i/o
	opts := badger.
		DefaultOptions(fnb.BaseConfig.datadir).
		WithKeepL0InMemory(true).
		WithLogger(nil)
	db, err := badger.Open(opts)
	fnb.MustNot(err).Msg("could not open key-value store")

	// in order to void long iterations with big keys when initializing with an
	// already populated database, we bootstrap the initial maximum key size
	// upon starting
	err = operation.RetryOnConflict(db.Update, func(tx *badger.Txn) error {
		return operation.InitMax(tx)
	})
	fnb.MustNot(err).Msg("could not initialize max tracker")

	headers := bstorage.NewHeaders(fnb.Metrics.Cache, db)
	identities := bstorage.NewIdentities(fnb.Metrics.Cache, db)
	guarantees := bstorage.NewGuarantees(fnb.Metrics.Cache, db)
	seals := bstorage.NewSeals(fnb.Metrics.Cache, db)
	index := bstorage.NewIndex(fnb.Metrics.Cache, db)
	payloads := bstorage.NewPayloads(index, identities, guarantees, seals)
	blocks := bstorage.NewBlocks(db, headers, payloads)
	collections := bstorage.NewCollections(db)

	fnb.DB = db
	fnb.Storage = Storage{
		Headers:     headers,
		Identities:  identities,
		Guarantees:  guarantees,
		Seals:       seals,
		Index:       index,
		Payloads:    payloads,
		Blocks:      blocks,
		Collections: collections,
	}
}

func (fnb *FlowNodeBuilder) initState() {

	state, err := protocol.NewState(
		fnb.Metrics.Compliance,
		fnb.DB,
		fnb.Storage.Headers,
		fnb.Storage.Identities,
		fnb.Storage.Seals,
		fnb.Storage.Index,
		fnb.Storage.Payloads,
		fnb.Storage.Blocks,
		protocol.SetClusters(fnb.BaseConfig.nClusters),
	)
	fnb.MustNot(err).Msg("could not initialize flow state")

	// check if database is initialized
	head, err := state.Final().Head()
	if errors.Is(err, storerr.ErrNotFound) {
		// Bootstrap!

		// Mark that we need to run the genesis handler
		fnb.genesisBootstrap = true

		fnb.Logger.Info().Msg("bootstrapping empty protocol state")

		// Load the genesis account public key
		fnb.GenesisAccountPublicKey, err = loadGenesisAccountPublicKey(fnb.BaseConfig.BootstrapDir)
		if err != nil {
			fnb.Logger.Fatal().Err(err).Msg("could not bootstrap, reading genesis account public key")
		}

		// Load the genesis state commitment
		fnb.GenesisCommit, err = loadGenesisCommit(fnb.BaseConfig.BootstrapDir)
		if err != nil {
			fnb.Logger.Fatal().Err(err).Msg("could not bootstrap, reading genesis commit")
		}

		// Load the rest of the genesis info, eventually needed for the consensus follower
		fnb.GenesisBlock, err = loadGenesisBlock(fnb.BaseConfig.BootstrapDir)
		if err != nil {
			fnb.Logger.Fatal().Err(err).Msg("could not bootstrap, reading genesis header")
		}

		flow.SetChainID(fnb.GenesisBlock.Header.ChainID)

		// load genesis QC and DKG data from bootstrap files
		fnb.GenesisQC, err = loadRootBlockQC(fnb.BaseConfig.BootstrapDir)
		if err != nil {
			fnb.Logger.Fatal().Err(err).Msg("could not bootstrap, reading root block sigs")
		}

		// load token supply from bootstrap config
		fnb.GenesisTokenSupply, err = loadGenesisTokenSupply(fnb.BaseConfig.BootstrapDir)
		if err != nil {
			fnb.Logger.Fatal().Err(err).Msg("could not bootstrap, reading genesis token supply")
		}

		dkgPubData, err := loadDKGPublicData(fnb.BaseConfig.BootstrapDir)
		if err != nil {
			fnb.Logger.Fatal().Err(err).Msg("could not bootstrap, reading dkg public data")
		}

		// TODO: this always needs to be available, so we need to persist it
		fnb.DKGState = wrapper.NewState(dkgPubData)

		err = state.Mutate().Bootstrap(fnb.GenesisCommit, fnb.GenesisBlock)
		if err != nil {
			fnb.Logger.Fatal().Err(err).Msg("could not bootstrap protocol state")
		}
	} else if err != nil {
		fnb.Logger.Fatal().Err(err).Msg("could not check existing database")
	} else {
		fnb.Logger.Info().
			Hex("final_id", logging.ID(head.ID())).
			Uint64("final_height", head.Height).
			Msg("using existing database")

		// Load the genesis info for recovery
		fnb.GenesisBlock, err = loadGenesisBlock(fnb.BaseConfig.BootstrapDir)
		if err != nil {
			fnb.Logger.Fatal().Err(err).Msg("could not bootstrap, reading genesis header")
		}

		flow.SetChainID(fnb.GenesisBlock.Header.ChainID)

		// load genesis QC and DKG data from bootstrap files for recovery
		fnb.GenesisQC, err = loadRootBlockQC(fnb.BaseConfig.BootstrapDir)
		if err != nil {
			fnb.Logger.Fatal().Err(err).Msg("could not bootstrap, reading root block sigs")
		}

		dkgPubData, err := loadDKGPublicData(fnb.BaseConfig.BootstrapDir)
		if err != nil {
			fnb.Logger.Fatal().Err(err).Msg("could not bootstrap, reading dkg public data")
		}
		fnb.DKGState = wrapper.NewState(dkgPubData)
	}

	myID, err := flow.HexStringToIdentifier(fnb.BaseConfig.nodeIDHex)
	fnb.MustNot(err).Msg("could not parse node identifier")

	self, err := state.Final().Identity(myID)
	fnb.MustNot(err).Msg("could not get identity")

	// ensure that the configured staking/network keys are consistent with the protocol state
	if !self.NetworkPubKey.Equals(fnb.networkKey.PublicKey()) {
		fnb.Logger.Fatal().Msg("configured networking key does not match protocol state")
	}
	if !self.StakingPubKey.Equals(fnb.stakingKey.PublicKey()) {
		fnb.Logger.Fatal().Msg("configured staking key does not match protocol state")
	}

	fnb.Me, err = local.New(self, fnb.stakingKey)
	fnb.MustNot(err).Msg("could not initialize local")

	fnb.State = state
}

func (fnb *FlowNodeBuilder) handleModule(v namedModuleFunc) {
	err := v.fn(fnb)
	if err != nil {
		fnb.Logger.Fatal().Err(err).Str("module", v.name).Msg("module initialization failed")
	} else {
		fnb.Logger.Info().Str("module", v.name).Msg("module initialization complete")
	}
}

func (fnb *FlowNodeBuilder) handleComponent(v namedComponentFunc) {

	log := fnb.Logger.With().Str("component", v.name).Logger()

	readyAware, err := v.fn(fnb)
	if err != nil {
		log.Fatal().Err(err).Msg("component initialization failed")
	} else {
		log.Info().Msg("component initialization complete")
	}

	select {
	case <-readyAware.Ready():
		log.Info().Msg("component startup complete")
	case <-time.After(fnb.BaseConfig.timeout):
		log.Fatal().Msg("component startup timed out")
	case <-fnb.sig:
		log.Warn().Msg("component startup aborted")
		os.Exit(1)
	}

	fnb.doneObject = append(fnb.doneObject, namedDoneObject{
		readyAware, v.name,
	})
}

func (fnb *FlowNodeBuilder) handleDoneObject(v namedDoneObject) {

	log := fnb.Logger.With().Str("component", v.name).Logger()

	select {
	case <-v.ob.Done():
		log.Info().Msg("component shutdown complete")
	case <-time.After(fnb.BaseConfig.timeout):
		log.Fatal().Msg("component shutdown timed out")
	case <-fnb.sig:
		log.Warn().Msg("component shutdown aborted")
		os.Exit(1)
	}
}

// ExtraFlags enables binding additional flags beyond those defined in BaseConfig.
func (fnb *FlowNodeBuilder) ExtraFlags(f func(*pflag.FlagSet)) *FlowNodeBuilder {
	f(fnb.flags)
	return fnb
}

// Module enables setting up dependencies of the engine with the builder context.
func (fnb *FlowNodeBuilder) Module(name string, f func(builder *FlowNodeBuilder) error) *FlowNodeBuilder {
	fnb.modules = append(fnb.modules, namedModuleFunc{
		fn:   f,
		name: name,
	})
	return fnb
}

// MustNot asserts that the given error must not occur.
//
// If the error is nil, returns a nil log event (which acts as a no-op).
// If the error is not nil, returns a fatal log event containing the error.
func (fnb *FlowNodeBuilder) MustNot(err error) *zerolog.Event {
	if err != nil {
		return fnb.Logger.Fatal().Err(err)
	}
	return nil
}

// Component adds a new component to the node that conforms to the ReadyDone
// interface.
//
// When the node is run, this component will be started with `Ready`. When the
// node is stopped, we will wait for the component to exit gracefully with
// `Done`.
func (fnb *FlowNodeBuilder) Component(name string, f func(*FlowNodeBuilder) (module.ReadyDoneAware, error)) *FlowNodeBuilder {
	fnb.components = append(fnb.components, namedComponentFunc{
		fn:   f,
		name: name,
	})

	return fnb
}

// GenesisHandler sets up handler which will be executed when a genesis block is generated
func (fnb *FlowNodeBuilder) GenesisHandler(handler func(node *FlowNodeBuilder, block *flow.Block)) *FlowNodeBuilder {
	fnb.genesisHandler = handler
	return fnb
}

func (fnb *FlowNodeBuilder) PostInit(f func(node *FlowNodeBuilder)) *FlowNodeBuilder {
	fnb.postInitFns = append(fnb.postInitFns, f)
	return fnb
}

// FlowNode creates a new Flow node builder with the given name.
func FlowNode(role string) *FlowNodeBuilder {

	builder := &FlowNodeBuilder{
		BaseConfig: BaseConfig{
			nodeRole: role,
		},
		Logger: zerolog.New(os.Stderr),
		flags:  pflag.CommandLine,
	}

	builder.baseFlags()

	builder.enqueueNetworkInit()

	builder.enqueueMetricsServerInit()

	builder.registerBadgerMetrics()

	builder.enqueueTracer()

	return builder
}

// Run initiates all common components (logger, database, protocol state etc.)
// then starts each component. It also sets up a channel to gracefully shut
// down each component if a SIGINT is received.
func (fnb *FlowNodeBuilder) Run() {

	// initialize signal catcher
	fnb.sig = make(chan os.Signal, 1)
	signal.Notify(fnb.sig, os.Interrupt, syscall.SIGTERM)

	// parse configuration parameters
	pflag.Parse()

	// seed random generator
	rand.Seed(time.Now().UnixNano())

	fnb.initNodeInfo()

	fnb.initLogger()

	fnb.initMetrics()

	fnb.initProfiler()

	fnb.initStorage()

	fnb.initState()

	for _, f := range fnb.postInitFns {
		fnb.handlePostInit(f)
	}

	// set up all modules
	for _, f := range fnb.modules {
		fnb.handleModule(f)
	}

	if fnb.genesisBootstrap && fnb.GenesisBlock != nil && fnb.genesisHandler != nil {
		fnb.genesisHandler(fnb, fnb.GenesisBlock)
	}

	// initialize all components
	for _, f := range fnb.components {
		fnb.handleComponent(f)
	}

	fnb.Logger.Info().Msgf("%s node startup complete", fnb.BaseConfig.nodeRole)

	<-fnb.sig

	fnb.Logger.Info().Msgf("%s node shutting down", fnb.BaseConfig.nodeRole)

	for i := len(fnb.doneObject) - 1; i >= 0; i-- {
		doneObject := fnb.doneObject[i]

		fnb.handleDoneObject(doneObject)
	}

	fnb.closeDatabase()

	fnb.Logger.Info().Msgf("%s node shutdown complete", fnb.BaseConfig.nodeRole)

	os.Exit(0)
}

func (fnb *FlowNodeBuilder) handlePostInit(f func(node *FlowNodeBuilder)) {
	f(fnb)
}

func (fnb *FlowNodeBuilder) closeDatabase() {
	err := fnb.DB.Close()
	if err != nil {
		fnb.Logger.Error().
			Err(err).
			Msg("could not close database")
	}
}

func loadDKGPublicData(dir string) (*dkg.PublicData, error) {
	data, err := ioutil.ReadFile(filepath.Join(dir, bootstrap.PathDKGDataPub))
	if err != nil {
		return nil, err
	}
	dkgPubData := &bootstrap.EncodableDKGDataPub{}
	err = json.Unmarshal(data, dkgPubData)
	return dkgPubData.ForHotStuff(), err
}

func loadGenesisAccountPublicKey(dir string) (*flow.AccountPublicKey, error) {
	data, err := ioutil.ReadFile(filepath.Join(dir, bootstrap.PathServiceAccountPublicKey))
	if err != nil {
		return nil, err
	}
	publicKey := new(flow.AccountPublicKey)
	err = json.Unmarshal(data, publicKey)
	return publicKey, err
}

func loadGenesisCommit(dir string) (flow.StateCommitment, error) {
	data, err := ioutil.ReadFile(filepath.Join(dir, bootstrap.PathGenesisCommit))
	if err != nil {
		return nil, err
	}
	var commit flow.StateCommitment
	err = json.Unmarshal(data, &commit)
	return commit, err
}

func loadGenesisBlock(dir string) (*flow.Block, error) {
	data, err := ioutil.ReadFile(filepath.Join(dir, bootstrap.PathGenesisBlock))
	if err != nil {
		return nil, err
	}
	var genesisBlock flow.Block
	err = json.Unmarshal(data, &genesisBlock)
	return &genesisBlock, err

}

func loadRootBlockQC(dir string) (*model.QuorumCertificate, error) {
	data, err := ioutil.ReadFile(filepath.Join(dir, bootstrap.PathGenesisQC))
	if err != nil {
		return nil, err
	}
	qc := &model.QuorumCertificate{}
	err = json.Unmarshal(data, qc)
	return qc, err
}

// Loads the private info for this node from disk (eg. private staking/network keys).
func loadPrivateNodeInfo(dir string, myID flow.Identifier) (*bootstrap.NodeInfoPriv, error) {
	data, err := ioutil.ReadFile(filepath.Join(dir, fmt.Sprintf(bootstrap.PathNodeInfoPriv, myID)))
	if err != nil {
		return nil, err
	}
	var info bootstrap.NodeInfoPriv
	err = json.Unmarshal(data, &info)
	return &info, err
}

func loadGenesisTokenSupply(dir string) (uint64, error) {
	data, err := ioutil.ReadFile(filepath.Join(dir, bootstrap.PathGenesisTokenSupply))
	if err != nil {
		return 0, err
	}
	var supply uint64
	err = json.Unmarshal(data, &supply)
	return supply, err
}<|MERGE_RESOLUTION|>--- conflicted
+++ resolved
@@ -153,14 +153,6 @@
 	fnb.flags.DurationVar(&fnb.BaseConfig.profilerDuration, "profiler-duration", 10*time.Second, "the duration to run the auto-profile for")
 }
 
-<<<<<<< HEAD
-func (fnb *FlowNodeBuilder) configureChainParams() {
-	// Take chain id from genesis block instead
-	// flow.SetChainID(flow.ChainID(fnb.BaseConfig.chainID))
-}
-
-=======
->>>>>>> be4d649b
 func (fnb *FlowNodeBuilder) enqueueNetworkInit() {
 	fnb.Component("network", func(builder *FlowNodeBuilder) (module.ReadyDoneAware, error) {
 
