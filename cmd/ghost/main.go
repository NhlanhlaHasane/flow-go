--- conflicted
+++ resolved
@@ -20,13 +20,8 @@
 			flags.StringVarP(&rpcConf.ListenAddr, "rpc-addr", "r", "localhost:9000", "the address the GRPC server listens on")
 		}).
 		Initialize().
-<<<<<<< HEAD
-		Module("message validators", func(node *cmd.FlowNodeBuilder) error {
-			node.MsgValidators = []network.MessageValidator{
-=======
 		Module("message validators", func(node cmd.NodeBuilder) error {
 			validators := []network.MessageValidator{
->>>>>>> 0a4b0294
 				// filter out messages sent by this node itself
 				validator.NewSenderValidator(node.Me().NodeID()),
 				// but retain all the 1-k messages even if they are not intended for this node
