package main

import (
	"bytes"
	"fmt"
	"os"
	"path/filepath"
	"time"

	"github.com/onflow/cadence/runtime"
	"github.com/spf13/pflag"

	"github.com/dapperlabs/flow-go/cmd"
	"github.com/dapperlabs/flow-go/engine/execution/computation"
	"github.com/dapperlabs/flow-go/engine/execution/computation/virtualmachine"
	"github.com/dapperlabs/flow-go/engine/execution/ingestion"
	"github.com/dapperlabs/flow-go/engine/execution/provider"
	"github.com/dapperlabs/flow-go/engine/execution/rpc"
	"github.com/dapperlabs/flow-go/engine/execution/state"
	"github.com/dapperlabs/flow-go/engine/execution/state/bootstrap"
	"github.com/dapperlabs/flow-go/engine/execution/sync"
	"github.com/dapperlabs/flow-go/model/flow"
	"github.com/dapperlabs/flow-go/module"
	"github.com/dapperlabs/flow-go/module/metrics"
	"github.com/dapperlabs/flow-go/storage"
	"github.com/dapperlabs/flow-go/storage/badger"
	"github.com/dapperlabs/flow-go/storage/ledger"
)

func main() {

	var (
		ledgerStorage      storage.Ledger
		events             storage.Events
		txResults          storage.TransactionResults
		providerEngine     *provider.Engine
		computationManager *computation.Manager
		ingestionEng       *ingestion.Engine
		rpcConf            rpc.Config
		err                error
		executionState     state.ExecutionState
		triedir            string
		collector          module.ExecutionMetrics
		mTrieCacheSize     uint32
	)

	cmd.FlowNode(flow.RoleExecution.String()).
		ExtraFlags(func(flags *pflag.FlagSet) {
			homedir, _ := os.UserHomeDir()
			datadir := filepath.Join(homedir, ".flow", "execution")

			flags.StringVarP(&rpcConf.ListenAddr, "rpc-addr", "i", "localhost:9000", "the address the gRPC server listens on")
			flags.StringVar(&triedir, "triedir", datadir, "directory to store the execution State")
			flags.Uint32Var(&mTrieCacheSize, "mtrie-cache-size", 1000, "cache size for MTrie")
		}).
		Module("computation manager", func(node *cmd.FlowNodeBuilder) error {
			rt := runtime.NewInterpreterRuntime()
			vm, err := virtualmachine.New(rt)
			if err != nil {
				return err
			}

			computationManager = computation.New(
				node.Logger,
				node.Tracer,
				node.Me,
				node.State,
				vm,
			)

			return nil
		}).
		Module("execution metrics", func(node *cmd.FlowNodeBuilder) error {
			collector = metrics.NewExecutionCollector(node.Tracer, node.MetricsRegisterer)
			return nil
		}).
		// Trie storage is required to bootstrap, but also should be handled while shutting down
		Module("ledger storage", func(node *cmd.FlowNodeBuilder) error {
<<<<<<< HEAD
			if useMtrie {
				ledgerStorage, err = ledger.NewMTrieStorage(triedir, int(mTrieCacheSize), collector, node.MetricsRegisterer)
			} else {
				ledgerStorage, err = ledger.NewTrieStorage(triedir)
			}
=======
			ledgerStorage, err = ledger.NewMTrieStorage(triedir, int(mTrieCacheSize), node.MetricsRegisterer)
>>>>>>> b57b17f9

			return err
		}).
		GenesisHandler(func(node *cmd.FlowNodeBuilder, block *flow.Block) {
			bootstrappedStateCommitment, err := bootstrap.BootstrapLedger(ledgerStorage)
			if err != nil {
				panic(fmt.Sprintf("error while bootstrapping execution state: %s", err))
			}
			if !bytes.Equal(bootstrappedStateCommitment, flow.GenesisStateCommitment) {
				panic("error while bootstrapping execution state - resulting state is different than precalculated!")
			}
			if !bytes.Equal(flow.GenesisStateCommitment, node.GenesisCommit) {
				panic(fmt.Sprintf("genesis seal state commitment (%x) different from precalculated (%x)", node.GenesisCommit, flow.GenesisStateCommitment))
			}

			err = bootstrap.BootstrapExecutionDatabase(node.DB, bootstrappedStateCommitment, block.Header)
			if err != nil {
				panic(fmt.Sprintf("error while boostrapping execution state - cannot bootstrap database: %s", err))
			}
		}).
		Component("execution state ledger", func(node *cmd.FlowNodeBuilder) (module.ReadyDoneAware, error) {
			return ledgerStorage, nil
		}).
		Component("provider engine", func(node *cmd.FlowNodeBuilder) (module.ReadyDoneAware, error) {
			chunkDataPacks := badger.NewChunkDataPacks(node.DB)
			executionResults := badger.NewExecutionResults(node.DB)
			stateCommitments := badger.NewCommits(node.Metrics.Cache, node.DB)

			executionState = state.NewExecutionState(
				ledgerStorage,
				stateCommitments,
				node.Storage.Blocks,
				chunkDataPacks,
				executionResults,
				node.DB,
				node.Tracer,
			)

			stateSync := sync.NewStateSynchronizer(executionState)

			providerEngine, err = provider.New(
				node.Logger,
				node.Tracer,
				node.Network,
				node.State,
				node.Me,
				executionState,
				stateSync,
			)

			return providerEngine, err
		}).
		Component("ingestion engine", func(node *cmd.FlowNodeBuilder) (module.ReadyDoneAware, error) {
			// Only needed for ingestion engine
			collections := badger.NewCollections(node.DB)

			// Needed for gRPC server, make sure to assign to main scoped vars
			events = badger.NewEvents(node.DB)
			txResults = badger.NewTransactionResults(node.DB)
			ingestionEng, err = ingestion.New(
				node.Logger,
				node.Network,
				node.Me,
				node.State,
				node.Storage.Blocks,
				node.Storage.Payloads,
				collections,
				events,
				txResults,
				computationManager,
				providerEngine,
				executionState,
				6, // TODO - config param maybe?
				collector,
				node.Tracer,
				true,
				time.Second, //TODO - config param
				10,          // TODO - config param
			)
			return ingestionEng, err
		}).
		Component("grpc server", func(node *cmd.FlowNodeBuilder) (module.ReadyDoneAware, error) {
			rpcEng := rpc.New(node.Logger, rpcConf, ingestionEng, node.Storage.Blocks, events, txResults)
			return rpcEng, nil
		}).Run()

}<|MERGE_RESOLUTION|>--- conflicted
+++ resolved
@@ -76,15 +76,7 @@
 		}).
 		// Trie storage is required to bootstrap, but also should be handled while shutting down
 		Module("ledger storage", func(node *cmd.FlowNodeBuilder) error {
-<<<<<<< HEAD
-			if useMtrie {
-				ledgerStorage, err = ledger.NewMTrieStorage(triedir, int(mTrieCacheSize), collector, node.MetricsRegisterer)
-			} else {
-				ledgerStorage, err = ledger.NewTrieStorage(triedir)
-			}
-=======
 			ledgerStorage, err = ledger.NewMTrieStorage(triedir, int(mTrieCacheSize), node.MetricsRegisterer)
->>>>>>> b57b17f9
 
 			return err
 		}).
