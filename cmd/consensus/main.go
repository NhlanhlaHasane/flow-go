--- conflicted
+++ resolved
@@ -118,13 +118,8 @@
 			flags.BoolVar(&emergencySealing, "emergency-sealing-active", sealing.DefaultEmergencySealingActive, "(de)activation of emergency sealing")
 		}).
 		Initialize().
-<<<<<<< HEAD
-		Module("consensus node metrics", func(node *cmd.FlowNodeBuilder) error {
-			conMetrics = metrics.NewConsensusCollector(node.Tracer, node.MetricsRegisterer)
-=======
 		Module("consensus node metrics", func(node cmd.NodeBuilder) error {
 			conMetrics = metrics.NewConsensusCollector(node.Tracer(), node.MetricsRegisterer())
->>>>>>> 0a4b0294
 			return nil
 		}).
 		Module("mutable follower state", func(node cmd.NodeBuilder) error {
