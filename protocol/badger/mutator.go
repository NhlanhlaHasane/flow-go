--- conflicted
+++ resolved
@@ -281,7 +281,6 @@
 	}
 
 	// if new block number has a lower number, we can't add it
-<<<<<<< HEAD
 	if header.View <= parent.View {
 		return fmt.Errorf("block needs higher view (%d <= %d)", header.View, parent.View)
 	}
@@ -289,10 +288,6 @@
 	// if new block number has a lower number, we can't add it
 	if header.Height != parent.Height+1 {
 		return fmt.Errorf("block needs height equal to parent height+1 (%d != %d+1)", header.Height, parent.Height)
-=======
-	if header.Height <= parent.Height {
-		return fmt.Errorf("block needs height above parent (%d <= %d)", header.Height, parent.Height)
->>>>>>> c40a4633
 	}
 
 	// NOTE: in the default case, the first parent is the boundary, so we don't
