--- conflicted
+++ resolved
@@ -513,11 +513,7 @@
 		actualEvent := resTx.Events[0]
 
 		eventValue, err := encoding.Decode(myEventType, actualEvent.Payload)
-<<<<<<< HEAD
-		assert.Nil(t, err)
-=======
 		require.Nil(t, err)
->>>>>>> 9ce1f668
 
 		decodedEvent := eventValue.(values.Event)
 
@@ -526,10 +522,6 @@
 		assert.Equal(t, tx.Hash(), actualEvent.TxHash)
 		assert.Equal(t, eventType, actualEvent.Type)
 		assert.Equal(t, uint(0), actualEvent.Index)
-<<<<<<< HEAD
 		assert.Equal(t, values.NewInt(1), decodedEvent.Fields[0])
-=======
-		assert.Equal(t, values.Int(1), decodedEvent.Fields[0])
->>>>>>> 9ce1f668
 	})
 }