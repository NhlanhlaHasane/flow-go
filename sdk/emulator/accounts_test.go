package emulator_test

import (
	"fmt"
	"testing"

	"github.com/stretchr/testify/assert"
	"github.com/stretchr/testify/require"

	"github.com/dapperlabs/flow-go/crypto"
	"github.com/dapperlabs/flow-go/model/flow"
	"github.com/dapperlabs/flow-go/sdk/emulator"
	"github.com/dapperlabs/flow-go/sdk/emulator/constants"
	"github.com/dapperlabs/flow-go/sdk/keys"
	"github.com/dapperlabs/flow-go/sdk/templates"
	"github.com/dapperlabs/flow-go/utils/unittest"
)

func TestCreateAccount(t *testing.T) {
	publicKeys := unittest.PublicKeyFixtures()

	t.Run("SingleKey", func(t *testing.T) {
		b := emulator.NewEmulatedBlockchain(emulator.DefaultOptions)

<<<<<<< HEAD
		accountKey := flow.AccountKey{
			PublicKey: []byte{1, 2, 3},
			Weight:    constants.AccountKeyWeightThreshold,
		}

		createAccountScript := templates.CreateAccount([]flow.AccountKey{accountKey}, nil)
=======
		publicKey := types.AccountPublicKey{
			PublicKey: publicKeys[0],
			SignAlgo:  crypto.ECDSA_P256,
			HashAlgo:  crypto.SHA3_256,
			Weight:    constants.AccountKeyWeightThreshold,
		}

		createAccountScript, err := templates.CreateAccount([]types.AccountPublicKey{publicKey}, nil)
		require.Nil(t, err)
>>>>>>> 2ac050e1

		tx := &flow.Transaction{
			Script:             createAccountScript,
			ReferenceBlockHash: nil,
			Nonce:              getNonce(),
			ComputeLimit:       10,
			PayerAccount:       b.RootAccountAddress(),
		}

		tx.AddSignature(b.RootAccountAddress(), b.RootKey())

		err = b.SubmitTransaction(tx)
		assert.Nil(t, err)

		account := b.LastCreatedAccount()

		assert.Equal(t, uint64(0), account.Balance)
		require.Len(t, account.Keys, 1)
		assert.Equal(t, publicKey, account.Keys[0])
		assert.Empty(t, account.Code)
	})

	t.Run("MultipleKeys", func(t *testing.T) {
		b := emulator.NewEmulatedBlockchain(emulator.DefaultOptions)

<<<<<<< HEAD
		accountKeyA := flow.AccountKey{
			PublicKey: []byte{1, 2, 3},
			Weight:    constants.AccountKeyWeightThreshold,
		}

		accountKeyB := flow.AccountKey{
			PublicKey: []byte{4, 5, 6},
			Weight:    constants.AccountKeyWeightThreshold,
		}

		createAccountScript := templates.CreateAccount([]flow.AccountKey{accountKeyA, accountKeyB}, nil)
=======
		publicKeyA := types.AccountPublicKey{
			PublicKey: publicKeys[0],
			SignAlgo:  crypto.ECDSA_P256,
			HashAlgo:  crypto.SHA3_256,
			Weight:    constants.AccountKeyWeightThreshold,
		}

		publicKeyB := types.AccountPublicKey{
			PublicKey: publicKeys[1],
			SignAlgo:  crypto.ECDSA_P256,
			HashAlgo:  crypto.SHA3_256,
			Weight:    constants.AccountKeyWeightThreshold,
		}

		createAccountScript, err := templates.CreateAccount([]types.AccountPublicKey{publicKeyA, publicKeyB}, nil)
		assert.Nil(t, err)
>>>>>>> 2ac050e1

		tx := &flow.Transaction{
			Script:             createAccountScript,
			ReferenceBlockHash: nil,
			Nonce:              getNonce(),
			ComputeLimit:       10,
			PayerAccount:       b.RootAccountAddress(),
		}

		tx.AddSignature(b.RootAccountAddress(), b.RootKey())

		err = b.SubmitTransaction(tx)
		assert.Nil(t, err)

		account := b.LastCreatedAccount()

		assert.Equal(t, uint64(0), account.Balance)
		require.Len(t, account.Keys, 2)
		assert.Equal(t, publicKeyA, account.Keys[0])
		assert.Equal(t, publicKeyB, account.Keys[1])
		assert.Empty(t, account.Code)
	})

	t.Run("KeysAndCode", func(t *testing.T) {
		b := emulator.NewEmulatedBlockchain(emulator.DefaultOptions)

<<<<<<< HEAD
		accountKeyA := flow.AccountKey{
			PublicKey: []byte{1, 2, 3},
			Weight:    constants.AccountKeyWeightThreshold,
		}

		accountKeyB := flow.AccountKey{
			PublicKey: []byte{4, 5, 6},
=======
		publicKeyA := types.AccountPublicKey{
			PublicKey: publicKeys[0],
			SignAlgo:  crypto.ECDSA_P256,
			HashAlgo:  crypto.SHA3_256,
			Weight:    constants.AccountKeyWeightThreshold,
		}

		publicKeyB := types.AccountPublicKey{
			PublicKey: publicKeys[1],
			SignAlgo:  crypto.ECDSA_P256,
			HashAlgo:  crypto.SHA3_256,
>>>>>>> 2ac050e1
			Weight:    constants.AccountKeyWeightThreshold,
		}

		code := []byte("fun main() {}")

<<<<<<< HEAD
		createAccountScript := templates.CreateAccount([]flow.AccountKey{accountKeyA, accountKeyB}, code)
=======
		createAccountScript, err := templates.CreateAccount([]types.AccountPublicKey{publicKeyA, publicKeyB}, code)
		assert.Nil(t, err)
>>>>>>> 2ac050e1

		tx := &flow.Transaction{
			Script:             createAccountScript,
			ReferenceBlockHash: nil,
			Nonce:              getNonce(),
			ComputeLimit:       10,
			PayerAccount:       b.RootAccountAddress(),
		}

		tx.AddSignature(b.RootAccountAddress(), b.RootKey())

		err = b.SubmitTransaction(tx)
		assert.Nil(t, err)

		account := b.LastCreatedAccount()

		assert.Equal(t, uint64(0), account.Balance)
		require.Len(t, account.Keys, 2)
		assert.Equal(t, publicKeyA, account.Keys[0])
		assert.Equal(t, publicKeyB, account.Keys[1])
		assert.Equal(t, code, account.Code)
	})

	t.Run("CodeAndNoKeys", func(t *testing.T) {
		b := emulator.NewEmulatedBlockchain(emulator.DefaultOptions)

		code := []byte("fun main() {}")

		createAccountScript, err := templates.CreateAccount(nil, code)
		assert.Nil(t, err)

		tx := &flow.Transaction{
			Script:             createAccountScript,
			ReferenceBlockHash: nil,
			Nonce:              getNonce(),
			ComputeLimit:       10,
			PayerAccount:       b.RootAccountAddress(),
		}

		tx.AddSignature(b.RootAccountAddress(), b.RootKey())

		err = b.SubmitTransaction(tx)
		assert.Nil(t, err)

		account := b.LastCreatedAccount()

		assert.Equal(t, uint64(0), account.Balance)
		assert.Empty(t, account.Keys)
		assert.Equal(t, code, account.Code)
	})

	t.Run("EventEmitted", func(t *testing.T) {
		var lastEvent flow.Event

		b := emulator.NewEmulatedBlockchain(emulator.EmulatedBlockchainOptions{
			OnEventEmitted: func(event flow.Event, blockNumber uint64, txHash crypto.Hash) {
				lastEvent = event
			},
		})

<<<<<<< HEAD
		accountKey := flow.AccountKey{
			PublicKey: []byte{1, 2, 3},
=======
		publicKey := types.AccountPublicKey{
			PublicKey: publicKeys[0],
			SignAlgo:  crypto.ECDSA_P256,
			HashAlgo:  crypto.SHA3_256,
>>>>>>> 2ac050e1
			Weight:    constants.AccountKeyWeightThreshold,
		}

		code := []byte("fun main() {}")

<<<<<<< HEAD
		createAccountScript := templates.CreateAccount([]flow.AccountKey{accountKey}, code)
=======
		createAccountScript, err := templates.CreateAccount([]types.AccountPublicKey{publicKey}, code)
		assert.Nil(t, err)
>>>>>>> 2ac050e1

		tx := &flow.Transaction{
			Script:             createAccountScript,
			ReferenceBlockHash: nil,
			Nonce:              getNonce(),
			ComputeLimit:       10,
			PayerAccount:       b.RootAccountAddress(),
		}

		tx.AddSignature(b.RootAccountAddress(), b.RootKey())

		err = b.SubmitTransaction(tx)
		assert.Nil(t, err)

		require.Equal(t, constants.EventAccountCreated, lastEvent.ID)
		require.IsType(t, flow.Address{}, lastEvent.Values["address"])

		accountAddress := lastEvent.Values["address"].(flow.Address)
		account, err := b.GetAccount(accountAddress)
		assert.Nil(t, err)

		assert.Equal(t, uint64(0), account.Balance)
		require.Len(t, account.Keys, 1)
		assert.Equal(t, publicKey, account.Keys[0])
		assert.Equal(t, code, account.Code)
	})

	t.Run("InvalidKeyHashingAlgorithm", func(t *testing.T) {
		b := emulator.NewEmulatedBlockchain(emulator.DefaultOptions)

		lastAccount := b.LastCreatedAccount()

		publicKey := types.AccountPublicKey{
			PublicKey: unittest.PublicKeyFixtures()[0],
			SignAlgo:  crypto.ECDSA_P256,
			// SHA2_384 is not compatible with ECDSA_P256
			HashAlgo: crypto.SHA2_384,
			Weight:   constants.AccountKeyWeightThreshold,
		}

		createAccountScript, err := templates.CreateAccount([]types.AccountPublicKey{publicKey}, nil)
		require.Nil(t, err)

		tx := &types.Transaction{
			Script:             createAccountScript,
			ReferenceBlockHash: nil,
			Nonce:              getNonce(),
			ComputeLimit:       10,
			PayerAccount:       b.RootAccountAddress(),
		}

		tx.AddSignature(b.RootAccountAddress(), b.RootKey())

		err = b.SubmitTransaction(tx)
		assert.IsType(t, &emulator.ErrTransactionReverted{}, err)

		newAccount := b.LastCreatedAccount()

		assert.Equal(t, lastAccount, newAccount)
	})
}

func TestAddAccountKey(t *testing.T) {
	t.Run("ValidKey", func(t *testing.T) {
		b := emulator.NewEmulatedBlockchain(emulator.DefaultOptions)

		privateKey, _ := keys.GeneratePrivateKey(keys.ECDSA_P256_SHA3_256, []byte("elephant ears"))
		publicKey := privateKey.PublicKey(constants.AccountKeyWeightThreshold)

<<<<<<< HEAD
	accountKeyA := flow.AccountKey{
		PublicKey: publicKey,
		Weight:    constants.AccountKeyWeightThreshold,
	}

	tx1 := &flow.Transaction{
		Script:             templates.AddAccountKey(accountKeyA),
		ReferenceBlockHash: nil,
		Nonce:              getNonce(),
		ComputeLimit:       10,
		PayerAccount:       b.RootAccountAddress(),
		ScriptAccounts:     []flow.Address{b.RootAccountAddress()},
	}
=======
		addKeyScript, err := templates.AddAccountKey(publicKey)
		assert.Nil(t, err)

		tx1 := &types.Transaction{
			Script:             addKeyScript,
			ReferenceBlockHash: nil,
			Nonce:              getNonce(),
			ComputeLimit:       10,
			PayerAccount:       b.RootAccountAddress(),
			ScriptAccounts:     []types.Address{b.RootAccountAddress()},
		}
>>>>>>> 2ac050e1

		tx1.AddSignature(b.RootAccountAddress(), b.RootKey())

		err = b.SubmitTransaction(tx1)
		assert.Nil(t, err)

		script := []byte("fun main(account: Account) {}")

<<<<<<< HEAD
	tx2 := &flow.Transaction{
		Script:             script,
		ReferenceBlockHash: nil,
		Nonce:              getNonce(),
		ComputeLimit:       10,
		PayerAccount:       b.RootAccountAddress(),
		ScriptAccounts:     []flow.Address{b.RootAccountAddress()},
	}
=======
		tx2 := &types.Transaction{
			Script:             script,
			ReferenceBlockHash: nil,
			Nonce:              getNonce(),
			ComputeLimit:       10,
			PayerAccount:       b.RootAccountAddress(),
			ScriptAccounts:     []types.Address{b.RootAccountAddress()},
		}
>>>>>>> 2ac050e1

		tx2.AddSignature(b.RootAccountAddress(), privateKey)

		err = b.SubmitTransaction(tx2)
		assert.Nil(t, err)
	})

	t.Run("InvalidKeyHashingAlgorithm", func(t *testing.T) {
		b := emulator.NewEmulatedBlockchain(emulator.DefaultOptions)

		publicKey := types.AccountPublicKey{
			PublicKey: unittest.PublicKeyFixtures()[0],
			SignAlgo:  crypto.ECDSA_P256,
			// SHA2_384 is not compatible with ECDSA_P256
			HashAlgo: crypto.SHA2_384,
			Weight:   constants.AccountKeyWeightThreshold,
		}

		addKeyScript, err := templates.AddAccountKey(publicKey)
		assert.Nil(t, err)

		tx := &types.Transaction{
			Script:             addKeyScript,
			ReferenceBlockHash: nil,
			Nonce:              getNonce(),
			ComputeLimit:       10,
			PayerAccount:       b.RootAccountAddress(),
			ScriptAccounts:     []types.Address{b.RootAccountAddress()},
		}

		tx.AddSignature(b.RootAccountAddress(), b.RootKey())

		err = b.SubmitTransaction(tx)
		assert.IsType(t, &emulator.ErrTransactionReverted{}, err)
	})
}

func TestRemoveAccountKey(t *testing.T) {
	b := emulator.NewEmulatedBlockchain(emulator.DefaultOptions)

	privateKey, _ := keys.GeneratePrivateKey(keys.ECDSA_P256_SHA3_256, []byte("elephant ears"))
	publicKey := privateKey.PublicKey(constants.AccountKeyWeightThreshold)

<<<<<<< HEAD
	accountKey := flow.AccountKey{
		PublicKey: publicKey,
		Weight:    constants.AccountKeyWeightThreshold,
	}

	tx1 := &flow.Transaction{
		Script:             templates.AddAccountKey(accountKey),
=======
	addKeyScript, err := templates.AddAccountKey(publicKey)
	assert.Nil(t, err)

	tx1 := &types.Transaction{
		Script:             addKeyScript,
>>>>>>> 2ac050e1
		ReferenceBlockHash: nil,
		Nonce:              getNonce(),
		ComputeLimit:       10,
		PayerAccount:       b.RootAccountAddress(),
		ScriptAccounts:     []flow.Address{b.RootAccountAddress()},
	}

	tx1.AddSignature(b.RootAccountAddress(), b.RootKey())

	err = b.SubmitTransaction(tx1)
	assert.Nil(t, err)

	account, err := b.GetAccount(b.RootAccountAddress())
	assert.Nil(t, err)

	assert.Len(t, account.Keys, 2)

	tx2 := &flow.Transaction{
		Script:             templates.RemoveAccountKey(0),
		ReferenceBlockHash: nil,
		Nonce:              getNonce(),
		ComputeLimit:       10,
		PayerAccount:       b.RootAccountAddress(),
		ScriptAccounts:     []flow.Address{b.RootAccountAddress()},
	}

	tx2.AddSignature(b.RootAccountAddress(), b.RootKey())

	err = b.SubmitTransaction(tx2)
	assert.Nil(t, err)

	account, err = b.GetAccount(b.RootAccountAddress())
	assert.Nil(t, err)

	assert.Len(t, account.Keys, 1)

	tx3 := &flow.Transaction{
		Script:             templates.RemoveAccountKey(0),
		ReferenceBlockHash: nil,
		Nonce:              getNonce(),
		ComputeLimit:       10,
		PayerAccount:       b.RootAccountAddress(),
		ScriptAccounts:     []flow.Address{b.RootAccountAddress()},
	}

	tx3.AddSignature(b.RootAccountAddress(), b.RootKey())

	err = b.SubmitTransaction(tx3)
	assert.NotNil(t, err)

	account, err = b.GetAccount(b.RootAccountAddress())
	assert.Nil(t, err)

	assert.Len(t, account.Keys, 1)

	tx4 := &flow.Transaction{
		Script:             templates.RemoveAccountKey(0),
		ReferenceBlockHash: nil,
		Nonce:              getNonce(),
		ComputeLimit:       10,
		PayerAccount:       b.RootAccountAddress(),
		ScriptAccounts:     []flow.Address{b.RootAccountAddress()},
	}

	tx4.AddSignature(b.RootAccountAddress(), privateKey)

	err = b.SubmitTransaction(tx4)
	assert.Nil(t, err)

	account, err = b.GetAccount(b.RootAccountAddress())
	assert.Nil(t, err)

	assert.Empty(t, account.Keys)
}

func TestUpdateAccountCode(t *testing.T) {
<<<<<<< HEAD
	privateKeyB, _ := crypto.GeneratePrivateKey(crypto.ECDSA_P256, []byte("elephant ears"))
	publicKeyB, _ := privateKeyB.Publickey().Encode()

	accountKeyB := flow.AccountKey{
		PublicKey: publicKeyB,
		Weight:    constants.AccountKeyWeightThreshold,
	}
=======
	privateKeyB, _ := keys.GeneratePrivateKey(keys.ECDSA_P256_SHA3_256, []byte("elephant ears"))
	publicKeyB := privateKeyB.PublicKey(constants.AccountKeyWeightThreshold)
>>>>>>> 2ac050e1

	t.Run("ValidSignature", func(t *testing.T) {
		b := emulator.NewEmulatedBlockchain(emulator.DefaultOptions)

		privateKeyA := b.RootKey()

		accountAddressA := b.RootAccountAddress()
<<<<<<< HEAD
		accountAddressB, err := b.CreateAccount([]flow.AccountKey{accountKeyB}, []byte{4, 5, 6}, getNonce())
=======
		accountAddressB, err := b.CreateAccount([]types.AccountPublicKey{publicKeyB}, []byte{4, 5, 6}, getNonce())
>>>>>>> 2ac050e1
		assert.Nil(t, err)

		account, err := b.GetAccount(accountAddressB)

		assert.Nil(t, err)
		assert.Equal(t, []byte{4, 5, 6}, account.Code)

		tx := &flow.Transaction{
			Script:             templates.UpdateAccountCode([]byte{7, 8, 9}),
			ReferenceBlockHash: nil,
			Nonce:              getNonce(),
			ComputeLimit:       10,
			PayerAccount:       accountAddressA,
			ScriptAccounts:     []flow.Address{accountAddressB},
		}

		tx.AddSignature(accountAddressA, privateKeyA)
		tx.AddSignature(accountAddressB, privateKeyB)

		err = b.SubmitTransaction(tx)
		assert.Nil(t, err)

		account, err = b.GetAccount(accountAddressB)

		assert.Nil(t, err)
		assert.Equal(t, []byte{7, 8, 9}, account.Code)
	})

	t.Run("InvalidSignature", func(t *testing.T) {
		b := emulator.NewEmulatedBlockchain(emulator.DefaultOptions)

		privateKeyA := b.RootKey()

		accountAddressA := b.RootAccountAddress()
<<<<<<< HEAD
		accountAddressB, err := b.CreateAccount([]flow.AccountKey{accountKeyB}, []byte{4, 5, 6}, getNonce())
=======
		accountAddressB, err := b.CreateAccount([]types.AccountPublicKey{publicKeyB}, []byte{4, 5, 6}, getNonce())
>>>>>>> 2ac050e1
		assert.Nil(t, err)

		account, err := b.GetAccount(accountAddressB)

		assert.Nil(t, err)
		assert.Equal(t, []byte{4, 5, 6}, account.Code)

		tx := &flow.Transaction{
			Script:             templates.UpdateAccountCode([]byte{7, 8, 9}),
			ReferenceBlockHash: nil,
			Nonce:              getNonce(),
			ComputeLimit:       10,
			PayerAccount:       accountAddressA,
			ScriptAccounts:     []flow.Address{accountAddressB},
		}

		tx.AddSignature(accountAddressA, privateKeyA)

		err = b.SubmitTransaction(tx)
		assert.NotNil(t, err)

		account, err = b.GetAccount(accountAddressB)

		// code should not be updated
		assert.Nil(t, err)
		assert.Equal(t, []byte{4, 5, 6}, account.Code)
	})

	t.Run("UnauthorizedAccount", func(t *testing.T) {
		b := emulator.NewEmulatedBlockchain(emulator.DefaultOptions)

		privateKeyA := b.RootKey()

		accountAddressA := b.RootAccountAddress()
<<<<<<< HEAD
		accountAddressB, err := b.CreateAccount([]flow.AccountKey{accountKeyB}, []byte{4, 5, 6}, getNonce())
=======
		accountAddressB, err := b.CreateAccount([]types.AccountPublicKey{publicKeyB}, []byte{4, 5, 6}, getNonce())
>>>>>>> 2ac050e1
		assert.Nil(t, err)

		account, err := b.GetAccount(accountAddressB)

		assert.Nil(t, err)
		assert.Equal(t, []byte{4, 5, 6}, account.Code)

		unauthorizedUpdateAccountCodeScript := []byte(fmt.Sprintf(`
			fun main(account: Account) {
				let code = [7, 8, 9]
				updateAccountCode(%s, code)
			}
		`, accountAddressB.Hex()))

		tx := &flow.Transaction{
			Script:             unauthorizedUpdateAccountCodeScript,
			ReferenceBlockHash: nil,
			Nonce:              getNonce(),
			ComputeLimit:       10,
			PayerAccount:       accountAddressA,
			ScriptAccounts:     []flow.Address{accountAddressA},
		}

		tx.AddSignature(accountAddressA, privateKeyA)

		err = b.SubmitTransaction(tx)
		assert.NotNil(t, err)

		account, err = b.GetAccount(accountAddressB)

		// code should not be updated
		assert.Nil(t, err)
		assert.Equal(t, []byte{4, 5, 6}, account.Code)
	})
}

func TestImportAccountCode(t *testing.T) {
	b := emulator.NewEmulatedBlockchain(emulator.DefaultOptions)

	accountScript := []byte(`
		fun answer(): Int {
			return 42
		}
	`)

<<<<<<< HEAD
	publicKey, _ := b.RootKey().Publickey().Encode()

	accountKey := flow.AccountKey{
		PublicKey: publicKey,
		Weight:    constants.AccountKeyWeightThreshold,
	}

	address, err := b.CreateAccount([]flow.AccountKey{accountKey}, accountScript, getNonce())
=======
	publicKey := b.RootKey().PublicKey(constants.AccountKeyWeightThreshold)

	address, err := b.CreateAccount([]types.AccountPublicKey{publicKey}, accountScript, getNonce())
>>>>>>> 2ac050e1
	assert.Nil(t, err)

	script := []byte(fmt.Sprintf(`
		import 0x%s

		fun main(account: Account) {
			let answer = answer()
			if answer != 42 {
				panic("?!")
			}
		}
	`, address.Hex()))

	tx := &flow.Transaction{
		Script:             script,
		ReferenceBlockHash: nil,
		Nonce:              getNonce(),
		ComputeLimit:       10,
		PayerAccount:       b.RootAccountAddress(),
		ScriptAccounts:     []flow.Address{b.RootAccountAddress()},
	}

	tx.AddSignature(b.RootAccountAddress(), b.RootKey())

	err = b.SubmitTransaction(tx)
	assert.Nil(t, err)
}<|MERGE_RESOLUTION|>--- conflicted
+++ resolved
@@ -22,24 +22,15 @@
 	t.Run("SingleKey", func(t *testing.T) {
 		b := emulator.NewEmulatedBlockchain(emulator.DefaultOptions)
 
-<<<<<<< HEAD
-		accountKey := flow.AccountKey{
-			PublicKey: []byte{1, 2, 3},
-			Weight:    constants.AccountKeyWeightThreshold,
-		}
-
-		createAccountScript := templates.CreateAccount([]flow.AccountKey{accountKey}, nil)
-=======
-		publicKey := types.AccountPublicKey{
+		publicKey := flow.AccountPublicKey{
 			PublicKey: publicKeys[0],
 			SignAlgo:  crypto.ECDSA_P256,
 			HashAlgo:  crypto.SHA3_256,
 			Weight:    constants.AccountKeyWeightThreshold,
 		}
 
-		createAccountScript, err := templates.CreateAccount([]types.AccountPublicKey{publicKey}, nil)
+		createAccountScript, err := templates.CreateAccount([]flow.AccountPublicKey{publicKey}, nil)
 		require.Nil(t, err)
->>>>>>> 2ac050e1
 
 		tx := &flow.Transaction{
 			Script:             createAccountScript,
@@ -65,36 +56,22 @@
 	t.Run("MultipleKeys", func(t *testing.T) {
 		b := emulator.NewEmulatedBlockchain(emulator.DefaultOptions)
 
-<<<<<<< HEAD
-		accountKeyA := flow.AccountKey{
-			PublicKey: []byte{1, 2, 3},
-			Weight:    constants.AccountKeyWeightThreshold,
-		}
-
-		accountKeyB := flow.AccountKey{
-			PublicKey: []byte{4, 5, 6},
-			Weight:    constants.AccountKeyWeightThreshold,
-		}
-
-		createAccountScript := templates.CreateAccount([]flow.AccountKey{accountKeyA, accountKeyB}, nil)
-=======
-		publicKeyA := types.AccountPublicKey{
+		publicKeyA := flow.AccountPublicKey{
 			PublicKey: publicKeys[0],
 			SignAlgo:  crypto.ECDSA_P256,
 			HashAlgo:  crypto.SHA3_256,
 			Weight:    constants.AccountKeyWeightThreshold,
 		}
 
-		publicKeyB := types.AccountPublicKey{
+		publicKeyB := flow.AccountPublicKey{
 			PublicKey: publicKeys[1],
 			SignAlgo:  crypto.ECDSA_P256,
 			HashAlgo:  crypto.SHA3_256,
 			Weight:    constants.AccountKeyWeightThreshold,
 		}
 
-		createAccountScript, err := templates.CreateAccount([]types.AccountPublicKey{publicKeyA, publicKeyB}, nil)
-		assert.Nil(t, err)
->>>>>>> 2ac050e1
+		createAccountScript, err := templates.CreateAccount([]flow.AccountPublicKey{publicKeyA, publicKeyB}, nil)
+		assert.Nil(t, err)
 
 		tx := &flow.Transaction{
 			Script:             createAccountScript,
@@ -121,38 +98,24 @@
 	t.Run("KeysAndCode", func(t *testing.T) {
 		b := emulator.NewEmulatedBlockchain(emulator.DefaultOptions)
 
-<<<<<<< HEAD
-		accountKeyA := flow.AccountKey{
-			PublicKey: []byte{1, 2, 3},
-			Weight:    constants.AccountKeyWeightThreshold,
-		}
-
-		accountKeyB := flow.AccountKey{
-			PublicKey: []byte{4, 5, 6},
-=======
-		publicKeyA := types.AccountPublicKey{
+		publicKeyA := flow.AccountPublicKey{
 			PublicKey: publicKeys[0],
 			SignAlgo:  crypto.ECDSA_P256,
 			HashAlgo:  crypto.SHA3_256,
 			Weight:    constants.AccountKeyWeightThreshold,
 		}
 
-		publicKeyB := types.AccountPublicKey{
+		publicKeyB := flow.AccountPublicKey{
 			PublicKey: publicKeys[1],
 			SignAlgo:  crypto.ECDSA_P256,
 			HashAlgo:  crypto.SHA3_256,
->>>>>>> 2ac050e1
 			Weight:    constants.AccountKeyWeightThreshold,
 		}
 
 		code := []byte("fun main() {}")
 
-<<<<<<< HEAD
-		createAccountScript := templates.CreateAccount([]flow.AccountKey{accountKeyA, accountKeyB}, code)
-=======
-		createAccountScript, err := templates.CreateAccount([]types.AccountPublicKey{publicKeyA, publicKeyB}, code)
-		assert.Nil(t, err)
->>>>>>> 2ac050e1
+		createAccountScript, err := templates.CreateAccount([]flow.AccountPublicKey{publicKeyA, publicKeyB}, code)
+		assert.Nil(t, err)
 
 		tx := &flow.Transaction{
 			Script:             createAccountScript,
@@ -213,26 +176,17 @@
 			},
 		})
 
-<<<<<<< HEAD
-		accountKey := flow.AccountKey{
-			PublicKey: []byte{1, 2, 3},
-=======
-		publicKey := types.AccountPublicKey{
+		publicKey := flow.AccountPublicKey{
 			PublicKey: publicKeys[0],
 			SignAlgo:  crypto.ECDSA_P256,
 			HashAlgo:  crypto.SHA3_256,
->>>>>>> 2ac050e1
 			Weight:    constants.AccountKeyWeightThreshold,
 		}
 
 		code := []byte("fun main() {}")
 
-<<<<<<< HEAD
-		createAccountScript := templates.CreateAccount([]flow.AccountKey{accountKey}, code)
-=======
-		createAccountScript, err := templates.CreateAccount([]types.AccountPublicKey{publicKey}, code)
-		assert.Nil(t, err)
->>>>>>> 2ac050e1
+		createAccountScript, err := templates.CreateAccount([]flow.AccountPublicKey{publicKey}, code)
+		assert.Nil(t, err)
 
 		tx := &flow.Transaction{
 			Script:             createAccountScript,
@@ -265,7 +219,7 @@
 
 		lastAccount := b.LastCreatedAccount()
 
-		publicKey := types.AccountPublicKey{
+		publicKey := flow.AccountPublicKey{
 			PublicKey: unittest.PublicKeyFixtures()[0],
 			SignAlgo:  crypto.ECDSA_P256,
 			// SHA2_384 is not compatible with ECDSA_P256
@@ -273,10 +227,10 @@
 			Weight:   constants.AccountKeyWeightThreshold,
 		}
 
-		createAccountScript, err := templates.CreateAccount([]types.AccountPublicKey{publicKey}, nil)
+		createAccountScript, err := templates.CreateAccount([]flow.AccountPublicKey{publicKey}, nil)
 		require.Nil(t, err)
 
-		tx := &types.Transaction{
+		tx := &flow.Transaction{
 			Script:             createAccountScript,
 			ReferenceBlockHash: nil,
 			Nonce:              getNonce(),
@@ -302,33 +256,17 @@
 		privateKey, _ := keys.GeneratePrivateKey(keys.ECDSA_P256_SHA3_256, []byte("elephant ears"))
 		publicKey := privateKey.PublicKey(constants.AccountKeyWeightThreshold)
 
-<<<<<<< HEAD
-	accountKeyA := flow.AccountKey{
-		PublicKey: publicKey,
-		Weight:    constants.AccountKeyWeightThreshold,
-	}
-
-	tx1 := &flow.Transaction{
-		Script:             templates.AddAccountKey(accountKeyA),
-		ReferenceBlockHash: nil,
-		Nonce:              getNonce(),
-		ComputeLimit:       10,
-		PayerAccount:       b.RootAccountAddress(),
-		ScriptAccounts:     []flow.Address{b.RootAccountAddress()},
-	}
-=======
 		addKeyScript, err := templates.AddAccountKey(publicKey)
 		assert.Nil(t, err)
 
-		tx1 := &types.Transaction{
+		tx1 := &flow.Transaction{
 			Script:             addKeyScript,
 			ReferenceBlockHash: nil,
 			Nonce:              getNonce(),
 			ComputeLimit:       10,
 			PayerAccount:       b.RootAccountAddress(),
-			ScriptAccounts:     []types.Address{b.RootAccountAddress()},
-		}
->>>>>>> 2ac050e1
+			ScriptAccounts:     []flow.Address{b.RootAccountAddress()},
+		}
 
 		tx1.AddSignature(b.RootAccountAddress(), b.RootKey())
 
@@ -337,25 +275,14 @@
 
 		script := []byte("fun main(account: Account) {}")
 
-<<<<<<< HEAD
-	tx2 := &flow.Transaction{
-		Script:             script,
-		ReferenceBlockHash: nil,
-		Nonce:              getNonce(),
-		ComputeLimit:       10,
-		PayerAccount:       b.RootAccountAddress(),
-		ScriptAccounts:     []flow.Address{b.RootAccountAddress()},
-	}
-=======
-		tx2 := &types.Transaction{
+		tx2 := &flow.Transaction{
 			Script:             script,
 			ReferenceBlockHash: nil,
 			Nonce:              getNonce(),
 			ComputeLimit:       10,
 			PayerAccount:       b.RootAccountAddress(),
-			ScriptAccounts:     []types.Address{b.RootAccountAddress()},
-		}
->>>>>>> 2ac050e1
+			ScriptAccounts:     []flow.Address{b.RootAccountAddress()},
+		}
 
 		tx2.AddSignature(b.RootAccountAddress(), privateKey)
 
@@ -366,7 +293,7 @@
 	t.Run("InvalidKeyHashingAlgorithm", func(t *testing.T) {
 		b := emulator.NewEmulatedBlockchain(emulator.DefaultOptions)
 
-		publicKey := types.AccountPublicKey{
+		publicKey := flow.AccountPublicKey{
 			PublicKey: unittest.PublicKeyFixtures()[0],
 			SignAlgo:  crypto.ECDSA_P256,
 			// SHA2_384 is not compatible with ECDSA_P256
@@ -377,13 +304,13 @@
 		addKeyScript, err := templates.AddAccountKey(publicKey)
 		assert.Nil(t, err)
 
-		tx := &types.Transaction{
+		tx := &flow.Transaction{
 			Script:             addKeyScript,
 			ReferenceBlockHash: nil,
 			Nonce:              getNonce(),
 			ComputeLimit:       10,
 			PayerAccount:       b.RootAccountAddress(),
-			ScriptAccounts:     []types.Address{b.RootAccountAddress()},
+			ScriptAccounts:     []flow.Address{b.RootAccountAddress()},
 		}
 
 		tx.AddSignature(b.RootAccountAddress(), b.RootKey())
@@ -399,21 +326,11 @@
 	privateKey, _ := keys.GeneratePrivateKey(keys.ECDSA_P256_SHA3_256, []byte("elephant ears"))
 	publicKey := privateKey.PublicKey(constants.AccountKeyWeightThreshold)
 
-<<<<<<< HEAD
-	accountKey := flow.AccountKey{
-		PublicKey: publicKey,
-		Weight:    constants.AccountKeyWeightThreshold,
-	}
+	addKeyScript, err := templates.AddAccountKey(publicKey)
+	assert.Nil(t, err)
 
 	tx1 := &flow.Transaction{
-		Script:             templates.AddAccountKey(accountKey),
-=======
-	addKeyScript, err := templates.AddAccountKey(publicKey)
-	assert.Nil(t, err)
-
-	tx1 := &types.Transaction{
 		Script:             addKeyScript,
->>>>>>> 2ac050e1
 		ReferenceBlockHash: nil,
 		Nonce:              getNonce(),
 		ComputeLimit:       10,
@@ -490,18 +407,8 @@
 }
 
 func TestUpdateAccountCode(t *testing.T) {
-<<<<<<< HEAD
-	privateKeyB, _ := crypto.GeneratePrivateKey(crypto.ECDSA_P256, []byte("elephant ears"))
-	publicKeyB, _ := privateKeyB.Publickey().Encode()
-
-	accountKeyB := flow.AccountKey{
-		PublicKey: publicKeyB,
-		Weight:    constants.AccountKeyWeightThreshold,
-	}
-=======
 	privateKeyB, _ := keys.GeneratePrivateKey(keys.ECDSA_P256_SHA3_256, []byte("elephant ears"))
 	publicKeyB := privateKeyB.PublicKey(constants.AccountKeyWeightThreshold)
->>>>>>> 2ac050e1
 
 	t.Run("ValidSignature", func(t *testing.T) {
 		b := emulator.NewEmulatedBlockchain(emulator.DefaultOptions)
@@ -509,11 +416,7 @@
 		privateKeyA := b.RootKey()
 
 		accountAddressA := b.RootAccountAddress()
-<<<<<<< HEAD
-		accountAddressB, err := b.CreateAccount([]flow.AccountKey{accountKeyB}, []byte{4, 5, 6}, getNonce())
-=======
-		accountAddressB, err := b.CreateAccount([]types.AccountPublicKey{publicKeyB}, []byte{4, 5, 6}, getNonce())
->>>>>>> 2ac050e1
+		accountAddressB, err := b.CreateAccount([]flow.AccountPublicKey{publicKeyB}, []byte{4, 5, 6}, getNonce())
 		assert.Nil(t, err)
 
 		account, err := b.GetAccount(accountAddressB)
@@ -548,11 +451,7 @@
 		privateKeyA := b.RootKey()
 
 		accountAddressA := b.RootAccountAddress()
-<<<<<<< HEAD
-		accountAddressB, err := b.CreateAccount([]flow.AccountKey{accountKeyB}, []byte{4, 5, 6}, getNonce())
-=======
-		accountAddressB, err := b.CreateAccount([]types.AccountPublicKey{publicKeyB}, []byte{4, 5, 6}, getNonce())
->>>>>>> 2ac050e1
+		accountAddressB, err := b.CreateAccount([]flow.AccountPublicKey{publicKeyB}, []byte{4, 5, 6}, getNonce())
 		assert.Nil(t, err)
 
 		account, err := b.GetAccount(accountAddressB)
@@ -587,11 +486,7 @@
 		privateKeyA := b.RootKey()
 
 		accountAddressA := b.RootAccountAddress()
-<<<<<<< HEAD
-		accountAddressB, err := b.CreateAccount([]flow.AccountKey{accountKeyB}, []byte{4, 5, 6}, getNonce())
-=======
-		accountAddressB, err := b.CreateAccount([]types.AccountPublicKey{publicKeyB}, []byte{4, 5, 6}, getNonce())
->>>>>>> 2ac050e1
+		accountAddressB, err := b.CreateAccount([]flow.AccountPublicKey{publicKeyB}, []byte{4, 5, 6}, getNonce())
 		assert.Nil(t, err)
 
 		account, err := b.GetAccount(accountAddressB)
@@ -637,20 +532,9 @@
 		}
 	`)
 
-<<<<<<< HEAD
-	publicKey, _ := b.RootKey().Publickey().Encode()
-
-	accountKey := flow.AccountKey{
-		PublicKey: publicKey,
-		Weight:    constants.AccountKeyWeightThreshold,
-	}
-
-	address, err := b.CreateAccount([]flow.AccountKey{accountKey}, accountScript, getNonce())
-=======
 	publicKey := b.RootKey().PublicKey(constants.AccountKeyWeightThreshold)
 
-	address, err := b.CreateAccount([]types.AccountPublicKey{publicKey}, accountScript, getNonce())
->>>>>>> 2ac050e1
+	address, err := b.CreateAccount([]flow.AccountPublicKey{publicKey}, accountScript, getNonce())
 	assert.Nil(t, err)
 
 	script := []byte(fmt.Sprintf(`
