--- conflicted
+++ resolved
@@ -322,18 +322,11 @@
 		assert.True(t, capturedTx.Hash().Equal(response.Hash))
 	}))
 
-<<<<<<< HEAD
 	t.Run("SendTransaction which errors while processing", withMocks(func(t *testing.T, backend *server.Backend, api *mocks.MockBlockchainAPI) {
 
 		api.EXPECT().
 			AddTransaction(gomock.Any()).
 			Return(&emulator.ErrInvalidSignaturePublicKey{}).
-=======
-	t.Run("SendTransaction which errors while processing", withMocks(func(t *testing.T, backend *server.Backend, api *mocks.MockEmulatedBlockchainAPI) {
-		api.EXPECT().
-			AddTransaction(gomock.Any()).
-			Return(execution.TransactionResult{}, &emulator.ErrInvalidSignaturePublicKey{}).
->>>>>>> 1a043794
 			Times(1)
 
 		requestTx := observation.SendTransactionRequest{
