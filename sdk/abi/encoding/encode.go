--- conflicted
+++ resolved
@@ -17,13 +17,8 @@
 	enc *xdr.Encoder
 }
 
-<<<<<<< HEAD
-//Central point to keep ordering for encoding the same
+// EncodingOrder is a central point to keep ordering for encoding the same.
 func SortInEncodingOrder(names []string) {
-=======
-// EncodingOrder is a central point to keep ordering for encoding the same.
-func EncodingOrder(names []string) {
->>>>>>> 59fb2006
 	sort.Strings(names)
 }
 
