--- conflicted
+++ resolved
@@ -314,13 +314,9 @@
 		return nil, fmt.Errorf("constructing updated trie failed: %w", err)
 	}
 
-<<<<<<< HEAD
+	l.logger.Info().Msg("creating a checkpoint for the new trie")
+
 	writer, err := wal.CreateCheckpointWriterForFile(outputDir, outputFile)
-=======
-	l.logger.Info().Msg("creating a checkpoint for the new trie")
-
-	writer, err := wal.CreateCheckpointWriterForFile(outputFilePath)
->>>>>>> 2461614a
 	if err != nil {
 		return nil, fmt.Errorf("failed to create a checkpoint writer: %w", err)
 	}
