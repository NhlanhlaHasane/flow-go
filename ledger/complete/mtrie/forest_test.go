--- conflicted
+++ resolved
@@ -13,7 +13,7 @@
 
 	"github.com/onflow/flow-go/ledger"
 	"github.com/onflow/flow-go/ledger/common/encoding"
-	"github.com/onflow/flow-go/ledger/common/proof"
+	prf "github.com/onflow/flow-go/ledger/common/proof"
 	"github.com/onflow/flow-go/ledger/common/utils"
 	"github.com/onflow/flow-go/ledger/complete/mtrie/trie"
 	"github.com/onflow/flow-go/ledger/partial/ptrie"
@@ -732,14 +732,9 @@
 
 		// test reading for non-existing keys
 		nonExistingPaths := make([]ledger.Path, 0)
-<<<<<<< HEAD
-		otherPaths := utils.RandomPathsRandLen(maxNumPathsPerStep, pathByteSize)
+		otherPaths := utils.RandomPathsRandLen(maxNumPathsPerStep)
 		for _, p := range otherPaths {
-			if _, ok := latestPayloadByPath[string(p)]; !ok {
-=======
-		for _, p := range paths {
 			if _, ok := latestPayloadByPath[p]; !ok {
->>>>>>> 934f8b12
 				nonExistingPaths = append(nonExistingPaths, p)
 			}
 		}
@@ -779,8 +774,7 @@
 		read = &ledger.TrieRead{RootHash: activeRoot, Paths: proofPaths}
 		batchProof, err := forest.Proofs(read)
 		require.NoError(t, err, "error generating proofs")
-<<<<<<< HEAD
-		assert.True(t, common.VerifyTrieBatchProof(batchProof, activeRoot))
+		assert.True(t, prf.VerifyTrieBatchProof(batchProof, ledger.State(activeRoot)))
 
 		// check `Proofs` has sorted the input paths.
 		// this check is needed to not weaken the SPoCK secret entropy,
@@ -788,16 +782,9 @@
 		assert.Equal(t, sortedPaths, read.Paths)
 
 		// build a partial trie from batch proofs and check the root hash is equal
-		psmt, err := ptrie.NewPSMT(activeRoot, pathByteSize, batchProof)
+		psmt, err := ptrie.NewPSMT(activeRoot, batchProof)
 		require.NoError(t, err, "error building partial trie")
 		assert.Equal(t, psmt.RootHash(), activeRoot)
-=======
-		require.True(t, proof.VerifyTrieBatchProof(batchProof, ledger.State(activeRoot)))
-
-		psmt, err := ptrie.NewPSMT(activeRoot, batchProof)
-		require.NoError(t, err, "error building partial trie")
-		require.Equal(t, psmt.RootHash(), activeRoot)
->>>>>>> 934f8b12
 
 		// check payloads for all existing paths
 		allPaths := make([]ledger.Path, 0, len(latestPayloadByPath))
@@ -820,7 +807,7 @@
 	sortedPaths := make([]ledger.Path, len(paths))
 	copy(sortedPaths, paths)
 	sort.Slice(sortedPaths, func(i, j int) bool {
-		return bytes.Compare(sortedPaths[i], sortedPaths[j]) < 0
+		return bytes.Compare(sortedPaths[i][:], sortedPaths[j][:]) < 0
 	})
 	return sortedPaths
 }
@@ -856,23 +843,16 @@
 	updatedRoot, err := forest.Update(update)
 	require.NoError(t, err)
 	read := &ledger.TrieRead{RootHash: updatedRoot, Paths: paths}
-<<<<<<< HEAD
 	proof, err := forest.Proofs(read)
 	require.NoError(t, err)
 
 	// verify batch proofs.
-	assert.True(t, common.VerifyTrieBatchProof(proof, ledger.State(updatedRoot)))
+	assert.True(t, prf.VerifyTrieBatchProof(proof, ledger.State(updatedRoot)))
 
 	// check `Proofs` has sorted the input paths.
 	// this check is needed to not weaken the SPoCK secret entropy,
 	// when `Proofs` is used to generate chunk data.
 	assert.Equal(t, sortedPaths, read.Paths)
-=======
-	proofs, err := forest.Proofs(read)
-
-	require.NoError(t, err)
-	require.True(t, proof.VerifyTrieBatchProof(proofs, ledger.State(updatedRoot)))
->>>>>>> 934f8b12
 }
 
 func payloadBySlices(keydata []byte, valuedata []byte) *ledger.Payload {
