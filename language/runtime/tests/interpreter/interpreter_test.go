package interpreter_test

import (
	"fmt"
	"math/big"
	"testing"

	"github.com/stretchr/testify/assert"
	"github.com/stretchr/testify/require"

	"github.com/dapperlabs/flow-go/language/runtime/ast"
	"github.com/dapperlabs/flow-go/language/runtime/common"
	"github.com/dapperlabs/flow-go/language/runtime/errors"
	"github.com/dapperlabs/flow-go/language/runtime/interpreter"
	"github.com/dapperlabs/flow-go/language/runtime/parser"
	"github.com/dapperlabs/flow-go/language/runtime/sema"
	"github.com/dapperlabs/flow-go/language/runtime/stdlib"
	. "github.com/dapperlabs/flow-go/language/runtime/tests/utils"
	"github.com/dapperlabs/flow-go/language/runtime/trampoline"
)

type ParseCheckAndInterpretOptions struct {
	Options            []interpreter.Option
	CheckerOptions     []sema.Option
	HandleCheckerError func(error)
}

func parseCheckAndInterpret(t *testing.T, code string) *interpreter.Interpreter {
	return parseCheckAndInterpretWithOptions(t, code, ParseCheckAndInterpretOptions{
		CheckerOptions: []sema.Option{
			sema.WithAccessCheckMode(sema.AccessCheckModeNotSpecifiedUnrestricted),
		},
	})
}

func parseCheckAndInterpretWithOptions(
	t *testing.T,
	code string,
	options ParseCheckAndInterpretOptions,
) *interpreter.Interpreter {

	checker, err := ParseAndCheckWithOptions(t,
		code,
		ParseAndCheckOptions{
			Options: options.CheckerOptions,
		},
	)

	if options.HandleCheckerError != nil {
		options.HandleCheckerError(err)
	} else {
		if !assert.Nil(t, err) {
			assert.FailNow(t, errors.UnrollChildErrors(err))
			return nil
		}
	}

	inter, err := interpreter.NewInterpreter(
		checker,
		options.Options...,
	)

	require.Nil(t, err)

	err = inter.Interpret()

	require.Nil(t, err)

	return inter
}

func TestInterpretConstantAndVariableDeclarations(t *testing.T) {

	inter := parseCheckAndInterpret(t, `
        let x = 1
        let y = true
        let z = 1 + 2
        var a = 3 == 3
        var b = [1, 2]
        let s = "123"
    `)

	assert.Equal(t,
		interpreter.NewIntValue(1),
		inter.Globals["x"].Value,
	)

	assert.Equal(t,
		interpreter.BoolValue(true),
		inter.Globals["y"].Value,
	)

	assert.Equal(t,
		interpreter.NewIntValue(3),
		inter.Globals["z"].Value,
	)

	assert.Equal(t,
		interpreter.BoolValue(true),
		inter.Globals["a"].Value,
	)

	assert.Equal(t,
		interpreter.NewArrayValueUnownedNonCopying(
			interpreter.NewIntValue(1),
			interpreter.NewIntValue(2),
		),
		inter.Globals["b"].Value,
	)

	assert.Equal(t,
		interpreter.NewStringValue("123"),
		inter.Globals["s"].Value,
	)
}

func TestInterpretDeclarations(t *testing.T) {

	inter := parseCheckAndInterpret(t, `
        fun test(): Int {
            return 42
        }
    `)

	value, err := inter.Invoke("test")
	require.Nil(t, err)

	assert.Equal(t,
		interpreter.NewIntValue(42),
		value,
	)
}

func TestInterpretInvalidUnknownDeclarationInvocation(t *testing.T) {

	inter := parseCheckAndInterpret(t, ``)

	_, err := inter.Invoke("test")
	assert.IsType(t, &interpreter.NotDeclaredError{}, err)
}

func TestInterpretInvalidNonFunctionDeclarationInvocation(t *testing.T) {

	inter := parseCheckAndInterpret(t, `
       let test = 1
   `)

	_, err := inter.Invoke("test")
	assert.IsType(t, &interpreter.NotInvokableError{}, err)
}

func TestInterpretLexicalScope(t *testing.T) {

	inter := parseCheckAndInterpret(t, `
       let x = 10

       fun f(): Int {
          // check resolution
          return x
       }

       fun g(): Int {
          // check scope is lexical, not dynamic
          let x = 20
          return f()
       }
    `)

	assert.Equal(t,
		interpreter.NewIntValue(10),
		inter.Globals["x"].Value,
	)

	value, err := inter.Invoke("f")
	require.Nil(t, err)

	assert.Equal(t,
		interpreter.NewIntValue(10),
		value,
	)

	value, err = inter.Invoke("g")
	require.Nil(t, err)

	assert.Equal(t,
		interpreter.NewIntValue(10),
		value,
	)
}

func TestInterpretFunctionSideEffects(t *testing.T) {

	inter := parseCheckAndInterpret(t, `
       var value = 0

       fun test(_ newValue: Int) {
           value = newValue
       }
    `)

	newValue := big.NewInt(42)

	value, err := inter.Invoke("test", newValue)
	require.Nil(t, err)

	assert.Equal(t,
		interpreter.VoidValue{},
		value,
	)

	assert.Equal(t,
		interpreter.IntValue{Int: newValue},
		inter.Globals["value"].Value,
	)
}

func TestInterpretNoHoisting(t *testing.T) {

	inter := parseCheckAndInterpret(t, `
       let x = 2

       fun test(): Int {
          if x == 0 {
              let x = 3
              return x
          }
          return x
       }
    `)

	value, err := inter.Invoke("test")
	require.Nil(t, err)

	assert.Equal(t,
		interpreter.NewIntValue(2),
		value,
	)

	assert.Equal(t,
		interpreter.NewIntValue(2),
		inter.Globals["x"].Value,
	)
}

func TestInterpretFunctionExpressionsAndScope(t *testing.T) {

	inter := parseCheckAndInterpret(t, `
       let x = 10

       // check first-class functions and scope inside them
       let y = (fun (x: Int): Int { return x })(42)
    `)

	assert.Equal(t,
		interpreter.NewIntValue(10),
		inter.Globals["x"].Value,
	)

	assert.Equal(t,
		interpreter.NewIntValue(42),
		inter.Globals["y"].Value,
	)
}

func TestInterpretVariableAssignment(t *testing.T) {

	inter := parseCheckAndInterpret(t, `
       fun test(): Int {
           var x = 2
           x = 3
           return x
       }
    `)

	value, err := inter.Invoke("test")
	require.Nil(t, err)

	assert.Equal(t,
		interpreter.NewIntValue(3),
		value,
	)
}

func TestInterpretGlobalVariableAssignment(t *testing.T) {

	inter := parseCheckAndInterpret(t, `
       var x = 2

       fun test(): Int {
           x = 3
           return x
       }
    `)

	assert.Equal(t,
		interpreter.NewIntValue(2),
		inter.Globals["x"].Value,
	)

	value, err := inter.Invoke("test")
	require.Nil(t, err)

	assert.Equal(t,
		interpreter.NewIntValue(3),
		value,
	)

	assert.Equal(t,
		interpreter.NewIntValue(3),
		inter.Globals["x"].Value,
	)
}

func TestInterpretConstantRedeclaration(t *testing.T) {

	inter := parseCheckAndInterpret(t, `
       let x = 2

       fun test(): Int {
           let x = 3
           return x
       }
    `)

	assert.Equal(t,
		interpreter.NewIntValue(2),
		inter.Globals["x"].Value,
	)

	value, err := inter.Invoke("test")
	require.Nil(t, err)

	assert.Equal(t,
		interpreter.NewIntValue(3),
		value,
	)
}

func TestInterpretParameters(t *testing.T) {

	inter := parseCheckAndInterpret(t, `
       fun returnA(a: Int, b: Int): Int {
           return a
       }

       fun returnB(a: Int, b: Int): Int {
           return b
       }
    `)

	value, err := inter.Invoke("returnA", big.NewInt(24), big.NewInt(42))
	require.Nil(t, err)

	assert.Equal(t,
		interpreter.NewIntValue(24),
		value,
	)

	value, err = inter.Invoke("returnB", big.NewInt(24), big.NewInt(42))
	require.Nil(t, err)

	assert.Equal(t,
		interpreter.NewIntValue(42),
		value,
	)
}

func TestInterpretArrayIndexing(t *testing.T) {

	inter := parseCheckAndInterpret(t, `
       fun test(): Int {
           let z = [0, 3]
           return z[1]
       }
    `)

	value, err := inter.Invoke("test")
	require.Nil(t, err)

	assert.Equal(t,
		interpreter.NewIntValue(3),
		value,
	)
}

func TestInterpretArrayIndexingAssignment(t *testing.T) {

	inter := parseCheckAndInterpret(t, `
       fun test(): Int {
           let z = [0, 3]
           z[1] = 2
           return z[1]
       }
    `)

	value, err := inter.Invoke("test")
	require.Nil(t, err)

	assert.Equal(t,
		interpreter.NewIntValue(2),
		value,
	)
}

func TestInterpretStringIndexing(t *testing.T) {

	inter := parseCheckAndInterpret(t, `
      let a = "abc"
      let x = a[0]
      let y = a[1]
      let z = a[2]
    `)

	assert.Equal(t,
		interpreter.NewStringValue("a"),
		inter.Globals["x"].Value,
	)
	assert.Equal(t,
		interpreter.NewStringValue("b"),
		inter.Globals["y"].Value,
	)
	assert.Equal(t,
		interpreter.NewStringValue("c"),
		inter.Globals["z"].Value,
	)
}

func TestInterpretStringIndexingUnicode(t *testing.T) {

	inter := parseCheckAndInterpret(t, `
      fun testUnicodeA(): Character {
          let a = "caf\u{E9}"
          return a[3]
      }

      fun testUnicodeB(): Character {
        let b = "cafe\u{301}"
        return b[3]
      }
    `)

	value, err := inter.Invoke("testUnicodeA")
	require.Nil(t, err)

	assert.Equal(t,
		interpreter.NewStringValue("\u00e9"),
		value,
	)

	value, err = inter.Invoke("testUnicodeB")
	require.Nil(t, err)

	assert.Equal(t,
		interpreter.NewStringValue("e\u0301"),
		value,
	)
}

func TestInterpretStringIndexingAssignment(t *testing.T) {

	inter := parseCheckAndInterpret(t, `
      fun test(): String {
          let z = "abc"
          let y: Character = "d"
          z[0] = y
          return z
      }
    `)

	value, err := inter.Invoke("test")
	require.Nil(t, err)

	assert.Equal(t,
		value,
		interpreter.NewStringValue("dbc"),
	)
}

func TestInterpretStringIndexingAssignmentUnicode(t *testing.T) {

	inter := parseCheckAndInterpret(t, `
      fun test(): String {
          let z = "cafe chair"
          let y: Character = "e\u{301}"
          z[3] = y
          return z
      }
    `)

	value, err := inter.Invoke("test")
	require.Nil(t, err)

	assert.Equal(t,
		interpreter.NewStringValue("cafe\u0301 chair"),
		value,
	)
}

func TestInterpretStringIndexingAssignmentWithCharacterLiteral(t *testing.T) {

	inter := parseCheckAndInterpret(t, `
      fun test(): String {
          let z = "abc"
          z[0] = "d"
          z[1] = "e"
          z[2] = "f"
          return z
      }
    `)

	value, err := inter.Invoke("test")
	require.Nil(t, err)

	assert.Equal(t,
		interpreter.NewStringValue("def"),
		value,
	)
}

type stringSliceTest struct {
	str           string
	from          int
	to            int
	result        string
	expectedError error
}

func TestInterpretStringSlicing(t *testing.T) {
	tests := []stringSliceTest{
		{"abcdef", 0, 6, "abcdef", nil},
		{"abcdef", 0, 0, "", nil},
		{"abcdef", 0, 1, "a", nil},
		{"abcdef", 0, 2, "ab", nil},
		{"abcdef", 1, 2, "b", nil},
		{"abcdef", 2, 3, "c", nil},
		{"abcdef", 5, 6, "f", nil},
		// TODO: check invalid arguments
		// {"abcdef", -1, 0, "", &InvalidIndexError}
		// },
	}

	for _, test := range tests {
		t.Run("", func(t *testing.T) {

			inter := parseCheckAndInterpret(t, fmt.Sprintf(`
                fun test(): String {
                  let s = "%s"
                  return s.slice(from: %d, upTo: %d)
                }
            `, test.str, test.from, test.to))

			value, err := inter.Invoke("test")
			assert.IsType(t, test.expectedError, err)
			assert.Equal(t,
				interpreter.NewStringValue(test.result),
				value,
			)
		})
	}
}

func TestInterpretReturnWithoutExpression(t *testing.T) {

	inter := parseCheckAndInterpret(t, `
       fun returnNothing() {
           return
       }
    `)

	value, err := inter.Invoke("returnNothing")
	require.Nil(t, err)

	assert.Equal(t,
		interpreter.VoidValue{},
		value,
	)
}

func TestInterpretReturns(t *testing.T) {

	inter := parseCheckAndInterpretWithOptions(t,
		`
           pub fun returnEarly(): Int {
               return 2
               return 1
           }
        `,
		ParseCheckAndInterpretOptions{
			HandleCheckerError: func(err error) {
				errs := ExpectCheckerErrors(t, err, 1)

				assert.IsType(t, &sema.UnreachableStatementError{}, errs[0])
			},
		},
	)

	value, err := inter.Invoke("returnEarly")
	require.Nil(t, err)

	assert.Equal(t,
		interpreter.NewIntValue(2),
		value,
	)
}

// TODO: perform each operator test for each integer type

func TestInterpretPlusOperator(t *testing.T) {

	inter := parseCheckAndInterpret(t, `
       let x = 2 + 4
    `)

	assert.Equal(t,
		interpreter.NewIntValue(6),
		inter.Globals["x"].Value,
	)
}

func TestInterpretMinusOperator(t *testing.T) {

	inter := parseCheckAndInterpret(t, `
       let x = 2 - 4
    `)

	assert.Equal(t,
		interpreter.NewIntValue(-2),
		inter.Globals["x"].Value,
	)
}

func TestInterpretMulOperator(t *testing.T) {

	inter := parseCheckAndInterpret(t, `
       let x = 2 * 4
    `)

	assert.Equal(t,
		interpreter.NewIntValue(8),
		inter.Globals["x"].Value,
	)
}

func TestInterpretDivOperator(t *testing.T) {

	inter := parseCheckAndInterpret(t, `
       let x = 7 / 3
    `)

	assert.Equal(t,
		interpreter.NewIntValue(2),
		inter.Globals["x"].Value,
	)
}

func TestInterpretModOperator(t *testing.T) {

	inter := parseCheckAndInterpret(t, `
       let x = 5 % 3
    `)

	assert.Equal(t,
		interpreter.NewIntValue(2),
		inter.Globals["x"].Value,
	)
}

func TestInterpretConcatOperator(t *testing.T) {

	inter := parseCheckAndInterpret(t, `
        let a = "abc" & "def"
        let b = "" & "def"
        let c = "abc" & ""
        let d = "" & ""

        let e = [1, 2] & [3, 4]
        // TODO: support empty arrays
        // let f = [1, 2] & []
        // let g = [] & [3, 4]
        // let h = [] & []
    `)

	assert.Equal(t,
		interpreter.NewStringValue("abcdef"),
		inter.Globals["a"].Value,
	)
	assert.Equal(t,
		interpreter.NewStringValue("def"),
		inter.Globals["b"].Value,
	)
	assert.Equal(t,
		interpreter.NewStringValue("abc"),
		inter.Globals["c"].Value,
	)
	assert.Equal(t,
		interpreter.NewStringValue(""),
		inter.Globals["d"].Value,
	)

	assert.Equal(t,
		interpreter.NewArrayValueUnownedNonCopying(
			interpreter.NewIntValue(1),
			interpreter.NewIntValue(2),
			interpreter.NewIntValue(3),
			interpreter.NewIntValue(4),
		),
		inter.Globals["e"].Value,
	)

	// TODO: support empty arrays
	// Expect(inter.Globals["f"].Value).
	// 	To(Equal(interpreter.ArrayValue{
	// 		Values: &[]interpreter.Value{
	// 			interpreter.NewIntValue(1),
	// 			interpreter.NewIntValue(2),
	// 		},
	// 	}))
	// Expect(inter.Globals["g"].Value).
	// 	To(Equal(interpreter.ArrayValue{
	// 		Values: &[]interpreter.Value{
	// 			interpreter.NewIntValue(3),
	// 			interpreter.NewIntValue(4),
	// 		},
	// 	}))
	// Expect(inter.Globals["h"].Value).
	// 	To(Equal(interpreter.ArrayValue{
	// 		Values: &[]interpreter.Value{},
	// 	}))
}

func TestInterpretEqualOperator(t *testing.T) {

	inter := parseCheckAndInterpret(t, `
      fun testIntegersUnequal(): Bool {
          return 5 == 3
      }

      fun testIntegersEqual(): Bool {
          return 3 == 3
      }

      fun testTrueAndTrue(): Bool {
          return true == true
      }

      fun testTrueAndFalse(): Bool {
          return true == false
      }

      fun testFalseAndTrue(): Bool {
          return false == true
      }

      fun testFalseAndFalse(): Bool {
          return false == false
      }

      fun testEqualStrings(): Bool {
          return "123" == "123"
      }

      fun testUnequalStrings(): Bool {
          return "123" == "abc"
      }

      fun testUnicodeStrings(): Bool {
          return "caf\u{E9}" == "cafe\u{301}"
      }
    `)

	for name, expected := range map[string]bool{
		"testIntegersUnequal": false,
		"testIntegersEqual":   true,
		"testTrueAndTrue":     true,
		"testTrueAndFalse":    false,
		"testFalseAndTrue":    false,
		"testFalseAndFalse":   true,
		"testEqualStrings":    true,
		"testUnequalStrings":  false,
		"testUnicodeStrings":  true,
	} {
		t.Run(name, func(t *testing.T) {
			value, err := inter.Invoke(name)
			require.Nil(t, err)

			assert.Equal(t,
				interpreter.BoolValue(expected),
				value,
			)
		})
	}
}

func TestInterpretUnequalOperator(t *testing.T) {

	inter := parseCheckAndInterpret(t, `
      fun testIntegersUnequal(): Bool {
          return 5 != 3
      }

      fun testIntegersEqual(): Bool {
          return 3 != 3
      }

      fun testTrueAndTrue(): Bool {
          return true != true
      }

      fun testTrueAndFalse(): Bool {
          return true != false
      }

      fun testFalseAndTrue(): Bool {
          return false != true
      }

      fun testFalseAndFalse(): Bool {
          return false != false
      }
    `)

	for name, expected := range map[string]bool{
		"testIntegersUnequal": true,
		"testIntegersEqual":   false,
		"testTrueAndTrue":     false,
		"testTrueAndFalse":    true,
		"testFalseAndTrue":    true,
		"testFalseAndFalse":   false,
	} {
		t.Run(name, func(t *testing.T) {
			value, err := inter.Invoke(name)
			require.Nil(t, err)

			assert.Equal(t,
				interpreter.BoolValue(expected),
				value,
			)
		})
	}
}

func TestInterpretLessOperator(t *testing.T) {

	inter := parseCheckAndInterpret(t, `
      fun testIntegersGreater(): Bool {
          return 5 < 3
      }

      fun testIntegersEqual(): Bool {
          return 3 < 3
      }

      fun testIntegersLess(): Bool {
          return 3 < 5
      }
    `)

	for name, expected := range map[string]bool{
		"testIntegersGreater": false,
		"testIntegersEqual":   false,
		"testIntegersLess":    true,
	} {
		t.Run(name, func(t *testing.T) {
			value, err := inter.Invoke(name)
			require.Nil(t, err)

			assert.Equal(t,
				interpreter.BoolValue(expected),
				value,
			)
		})
	}
}

func TestInterpretLessEqualOperator(t *testing.T) {

	inter := parseCheckAndInterpret(t, `
      fun testIntegersGreater(): Bool {
          return 5 <= 3
      }

      fun testIntegersEqual(): Bool {
          return 3 <= 3
      }

      fun testIntegersLess(): Bool {
          return 3 <= 5
      }
    `)

	for name, expected := range map[string]bool{
		"testIntegersGreater": false,
		"testIntegersEqual":   true,
		"testIntegersLess":    true,
	} {
		t.Run(name, func(t *testing.T) {
			value, err := inter.Invoke(name)
			require.Nil(t, err)

			assert.Equal(t,
				interpreter.BoolValue(expected),
				value,
			)
		})
	}
}

func TestInterpretGreaterOperator(t *testing.T) {

	inter := parseCheckAndInterpret(t, `
      fun testIntegersGreater(): Bool {
          return 5 > 3
      }

      fun testIntegersEqual(): Bool {
          return 3 > 3
      }

      fun testIntegersLess(): Bool {
          return 3 > 5
      }
    `)

	for name, expected := range map[string]bool{
		"testIntegersGreater": true,
		"testIntegersEqual":   false,
		"testIntegersLess":    false,
	} {
		t.Run(name, func(t *testing.T) {
			value, err := inter.Invoke(name)
			require.Nil(t, err)

			assert.Equal(t,
				interpreter.BoolValue(expected),
				value,
			)
		})
	}
}

func TestInterpretGreaterEqualOperator(t *testing.T) {

	inter := parseCheckAndInterpret(t, `
      fun testIntegersGreater(): Bool {
          return 5 >= 3
      }

      fun testIntegersEqual(): Bool {
          return 3 >= 3
      }

      fun testIntegersLess(): Bool {
          return 3 >= 5
      }
    `)

	for name, expected := range map[string]bool{
		"testIntegersGreater": true,
		"testIntegersEqual":   true,
		"testIntegersLess":    false,
	} {
		t.Run(name, func(t *testing.T) {
			value, err := inter.Invoke(name)
			require.Nil(t, err)

			assert.Equal(t,
				interpreter.BoolValue(expected),
				value,
			)
		})
	}
}

func TestInterpretOrOperator(t *testing.T) {

	inter := parseCheckAndInterpret(t, `
      fun testTrueTrue(): Bool {
          return true || true
      }

      fun testTrueFalse(): Bool {
          return true || false
      }

      fun testFalseTrue(): Bool {
          return false || true
      }

      fun testFalseFalse(): Bool {
          return false || false
      }
    `)

	for name, expected := range map[string]bool{
		"testTrueTrue":   true,
		"testTrueFalse":  true,
		"testFalseTrue":  true,
		"testFalseFalse": false,
	} {
		t.Run(name, func(t *testing.T) {
			value, err := inter.Invoke(name)
			require.Nil(t, err)

			assert.Equal(t,
				interpreter.BoolValue(expected),
				value,
			)
		})
	}
}

func TestInterpretOrOperatorShortCircuitLeftSuccess(t *testing.T) {

	inter := parseCheckAndInterpret(t, `
      var x = false
      var y = false

      fun changeX(): Bool {
          x = true
          return true
      }

      fun changeY(): Bool {
          y = true
          return true
      }

      let test = changeX() || changeY()
    `)

	assert.Equal(t,
		interpreter.BoolValue(true),
		inter.Globals["test"].Value,
	)

	assert.Equal(t,
		interpreter.BoolValue(true),
		inter.Globals["x"].Value,
	)

	assert.Equal(t,
		interpreter.BoolValue(false),
		inter.Globals["y"].Value,
	)
}

func TestInterpretOrOperatorShortCircuitLeftFailure(t *testing.T) {

	inter := parseCheckAndInterpret(t, `
      var x = false
      var y = false

      fun changeX(): Bool {
          x = true
          return false
      }

      fun changeY(): Bool {
          y = true
          return true
      }

      let test = changeX() || changeY()
    `)

	assert.Equal(t,
		interpreter.BoolValue(true),
		inter.Globals["test"].Value,
	)

	assert.Equal(t,
		interpreter.BoolValue(true),
		inter.Globals["x"].Value,
	)

	assert.Equal(t,
		interpreter.BoolValue(true),
		inter.Globals["y"].Value,
	)
}

func TestInterpretAndOperator(t *testing.T) {

	inter := parseCheckAndInterpret(t, `
      fun testTrueTrue(): Bool {
          return true && true
      }

      fun testTrueFalse(): Bool {
          return true && false
      }

      fun testFalseTrue(): Bool {
          return false && true
      }

      fun testFalseFalse(): Bool {
          return false && false
      }
    `)

	for name, expected := range map[string]bool{
		"testTrueTrue":   true,
		"testTrueFalse":  false,
		"testFalseTrue":  false,
		"testFalseFalse": false,
	} {
		t.Run(name, func(t *testing.T) {
			value, err := inter.Invoke(name)
			require.Nil(t, err)

			assert.Equal(t,
				interpreter.BoolValue(expected),
				value,
			)
		})
	}
}

func TestInterpretAndOperatorShortCircuitLeftSuccess(t *testing.T) {

	inter := parseCheckAndInterpret(t, `
      var x = false
      var y = false

      fun changeX(): Bool {
          x = true
          return true
      }

      fun changeY(): Bool {
          y = true
          return true
      }

      let test = changeX() && changeY()
    `)

	assert.Equal(t,
		interpreter.BoolValue(true),
		inter.Globals["test"].Value,
	)

	assert.Equal(t,
		interpreter.BoolValue(true),
		inter.Globals["x"].Value,
	)

	assert.Equal(t,
		interpreter.BoolValue(true),
		inter.Globals["y"].Value,
	)
}

func TestInterpretAndOperatorShortCircuitLeftFailure(t *testing.T) {

	inter := parseCheckAndInterpret(t, `
      var x = false
      var y = false

      fun changeX(): Bool {
          x = true
          return false
      }

      fun changeY(): Bool {
          y = true
          return true
      }

      let test = changeX() && changeY()
    `)

	assert.Equal(t,
		interpreter.BoolValue(false),
		inter.Globals["test"].Value,
	)

	assert.Equal(t,
		interpreter.BoolValue(true),
		inter.Globals["x"].Value,
	)

	assert.Equal(t,
		interpreter.BoolValue(false),
		inter.Globals["y"].Value,
	)
}

func TestInterpretIfStatement(t *testing.T) {

	inter := parseCheckAndInterpretWithOptions(t,
		`
           pub fun testTrue(): Int {
               if true {
                   return 2
               } else {
                   return 3
               }
               return 4
           }

           pub fun testFalse(): Int {
               if false {
                   return 2
               } else {
                   return 3
               }
               return 4
           }

           pub fun testNoElse(): Int {
               if true {
                   return 2
               }
               return 3
           }

           pub fun testElseIf(): Int {
               if false {
                   return 2
               } else if true {
                   return 3
               }
               return 4
           }
        `,
		ParseCheckAndInterpretOptions{
			HandleCheckerError: func(err error) {
				errs := ExpectCheckerErrors(t, err, 2)

				assert.IsType(t, &sema.UnreachableStatementError{}, errs[0])
				assert.IsType(t, &sema.UnreachableStatementError{}, errs[1])
			},
		},
	)

	for name, expected := range map[string]int64{
		"testTrue":   2,
		"testFalse":  3,
		"testNoElse": 2,
		"testElseIf": 3,
	} {
		t.Run(name, func(t *testing.T) {
			value, err := inter.Invoke(name)
			require.Nil(t, err)

			assert.Equal(t,
				interpreter.NewIntValue(expected),
				value,
			)
		})
	}
}

func TestInterpretWhileStatement(t *testing.T) {

	inter := parseCheckAndInterpret(t, `
       fun test(): Int {
           var x = 0
           while x < 5 {
               x = x + 2
           }
           return x
       }

    `)

	value, err := inter.Invoke("test")
	require.Nil(t, err)

	assert.Equal(t,
		interpreter.NewIntValue(6),
		value,
	)
}

func TestInterpretWhileStatementWithReturn(t *testing.T) {

	inter := parseCheckAndInterpret(t, `
       fun test(): Int {
           var x = 0
           while x < 10 {
               x = x + 2
               if x > 5 {
                   return x
               }
           }
           return x
       }
    `)

	value, err := inter.Invoke("test")
	require.Nil(t, err)

	assert.Equal(t,
		interpreter.NewIntValue(6),
		value,
	)
}

func TestInterpretWhileStatementWithContinue(t *testing.T) {

	inter := parseCheckAndInterpret(t, `
       fun test(): Int {
           var i = 0
           var x = 0
           while i < 10 {
               i = i + 1
               if i < 5 {
                   continue
               }
               x = x + 1
           }
           return x
       }
    `)

	value, err := inter.Invoke("test")
	require.Nil(t, err)

	assert.Equal(t,
		interpreter.NewIntValue(6),
		value,
	)
}

func TestInterpretWhileStatementWithBreak(t *testing.T) {

	inter := parseCheckAndInterpret(t, `
       fun test(): Int {
           var x = 0
           while x < 10 {
               x = x + 1
               if x == 5 {
                   break
               }
           }
           return x
       }
    `)

	value, err := inter.Invoke("test")
	require.Nil(t, err)

	assert.Equal(t,
		interpreter.NewIntValue(5),
		value,
	)
}

func TestInterpretExpressionStatement(t *testing.T) {

	inter := parseCheckAndInterpret(t, `
       var x = 0

       fun incX() {
           x = x + 2
       }

       fun test(): Int {
           incX()
           return x
       }
    `)

	assert.Equal(t,
		interpreter.NewIntValue(0),
		inter.Globals["x"].Value,
	)

	value, err := inter.Invoke("test")
	require.Nil(t, err)

	assert.Equal(t,
		interpreter.NewIntValue(2),
		value,
	)

	assert.Equal(t,
		interpreter.NewIntValue(2),
		inter.Globals["x"].Value,
	)
}

func TestInterpretConditionalOperator(t *testing.T) {

	inter := parseCheckAndInterpret(t, `
       fun testTrue(): Int {
           return true ? 2 : 3
       }

       fun testFalse(): Int {
            return false ? 2 : 3
       }
    `)

	value, err := inter.Invoke("testTrue")
	require.Nil(t, err)

	assert.Equal(t,
		interpreter.NewIntValue(2),
		value,
	)

	value, err = inter.Invoke("testFalse")
	require.Nil(t, err)

	assert.Equal(t,
		interpreter.NewIntValue(3),
		value,
	)
}

func TestInterpretFunctionBindingInFunction(t *testing.T) {

	inter := parseCheckAndInterpret(t, `
      fun foo(): Any {
          return foo
      }
  `)

	_, err := inter.Invoke("foo")
	require.Nil(t, err)
}

func TestInterpretRecursionFib(t *testing.T) {
	// mainly tests that the function declaration identifier is bound
	// to the function inside the function and that the arguments
	// of the function calls are evaluated in the call-site scope

	inter := parseCheckAndInterpret(t, `
       fun fib(_ n: Int): Int {
           if n < 2 {
              return n
           }
           return fib(n - 1) + fib(n - 2)
       }
   `)

	value, err := inter.Invoke("fib", big.NewInt(14))
	require.Nil(t, err)

	assert.Equal(t,
		interpreter.NewIntValue(377),
		value,
	)
}

func TestInterpretRecursionFactorial(t *testing.T) {

	inter := parseCheckAndInterpret(t, `
        fun factorial(_ n: Int): Int {
            if n < 1 {
               return 1
            }

            return n * factorial(n - 1)
        }
   `)

	value, err := inter.Invoke("factorial", big.NewInt(5))
	require.Nil(t, err)

	assert.Equal(t,
		interpreter.NewIntValue(120),
		value,
	)
}

func TestInterpretUnaryIntegerNegation(t *testing.T) {

	inter := parseCheckAndInterpret(t, `
      let x = -2
      let y = -(-2)
    `)

	assert.Equal(t,
		interpreter.NewIntValue(-2),
		inter.Globals["x"].Value,
	)

	assert.Equal(t,
		interpreter.NewIntValue(2),
		inter.Globals["y"].Value,
	)
}

func TestInterpretUnaryBooleanNegation(t *testing.T) {

	inter := parseCheckAndInterpret(t, `
      let a = !true
      let b = !(!true)
      let c = !false
      let d = !(!false)
    `)

	assert.Equal(t,
		interpreter.BoolValue(false),
		inter.Globals["a"].Value,
	)

	assert.Equal(t,
		interpreter.BoolValue(true),
		inter.Globals["b"].Value,
	)

	assert.Equal(t,
		interpreter.BoolValue(true),
		inter.Globals["c"].Value,
	)

	assert.Equal(t,
		interpreter.BoolValue(false),
		inter.Globals["d"].Value,
	)
}

func TestInterpretHostFunction(t *testing.T) {

	program, _, err := parser.ParseProgram(`
      pub let a = test(1, 2)
    `)

	require.Nil(t, err)

	testFunction := stdlib.NewStandardLibraryFunction(
		"test",
		&sema.FunctionType{
			ParameterTypeAnnotations: sema.NewTypeAnnotations(
				&sema.IntType{},
				&sema.IntType{},
			),
			ReturnTypeAnnotation: sema.NewTypeAnnotation(
				&sema.IntType{},
			),
		},
		func(arguments []interpreter.Value, _ interpreter.LocationPosition) trampoline.Trampoline {
			a := arguments[0].(interpreter.IntValue).Int
			b := arguments[1].(interpreter.IntValue).Int
			value := big.NewInt(0).Add(a, b)
			result := interpreter.IntValue{Int: value}
			return trampoline.Done{Result: result}
		},
		nil,
	)

	checker, err := sema.NewChecker(
		program,
		TestLocation,
		sema.WithPredeclaredValues(
			stdlib.StandardLibraryFunctions{
				testFunction,
			}.ToValueDeclarations(),
		),
	)
	require.Nil(t, err)

	err = checker.Check()
	require.Nil(t, err)

	inter, err := interpreter.NewInterpreter(
		checker,
		interpreter.WithPredefinedValues(
			map[string]interpreter.Value{
				testFunction.Name: testFunction.Function,
			},
		),
	)
	require.Nil(t, err)

	err = inter.Interpret()
	require.Nil(t, err)

	assert.Equal(t,
		interpreter.NewIntValue(3),
		inter.Globals["a"].Value,
	)
}

func TestInterpretStructureDeclaration(t *testing.T) {

	inter := parseCheckAndInterpret(t, `
       struct Test {}

       fun test(): Test {
           return Test()
       }
    `)

	value, err := inter.Invoke("test")
	require.Nil(t, err)

	assert.IsType(t,
		&interpreter.CompositeValue{},
		value,
	)
}

func TestInterpretStructureDeclarationWithInitializer(t *testing.T) {

	inter := parseCheckAndInterpret(t, `
       var value = 0

       struct Test {
           init(_ newValue: Int) {
               value = newValue
           }
       }

       fun test(newValue: Int): Test {
           return Test(newValue)
       }
    `)

	newValue := big.NewInt(42)

	value, err := inter.Invoke("test", newValue)
	require.Nil(t, err)

	assert.IsType(t,
		&interpreter.CompositeValue{},
		value,
	)

	assert.Equal(t,
		interpreter.IntValue{Int: newValue},
		inter.Globals["value"].Value,
	)
}

func TestInterpretStructureSelfReferenceInInitializer(t *testing.T) {

	inter := parseCheckAndInterpret(t, `

      struct Test {

          init() {
              self
          }
      }

      fun test() {
          Test()
      }
    `)

	value, err := inter.Invoke("test")
	require.Nil(t, err)

	assert.Equal(t,
		interpreter.VoidValue{},
		value,
	)
}

func TestInterpretStructureConstructorReferenceInInitializerAndFunction(t *testing.T) {

	inter := parseCheckAndInterpret(t, `

      struct Test {

          init() {
              Test
          }

          fun test(): Test {
              return Test()
          }
      }

      fun test(): Test {
          return Test()
      }

      fun test2(): Test {
          return Test().test()
      }
    `)

	value, err := inter.Invoke("test")
	require.Nil(t, err)

	assert.IsType(t,
		&interpreter.CompositeValue{},
		value,
	)

	value, err = inter.Invoke("test2")
	require.Nil(t, err)

	assert.IsType(t,
		&interpreter.CompositeValue{},
		value,
	)
}

func TestInterpretStructureSelfReferenceInFunction(t *testing.T) {

	inter := parseCheckAndInterpret(t, `

    struct Test {

        fun test() {
            self
        }
    }

    fun test() {
        Test().test()
    }
    `)

	value, err := inter.Invoke("test")
	require.Nil(t, err)

	assert.Equal(t,
		interpreter.VoidValue{},
		value,
	)
}

func TestInterpretStructureConstructorReferenceInFunction(t *testing.T) {

	inter := parseCheckAndInterpret(t, `

    struct Test {

        fun test() {
            Test
        }
    }

    fun test() {
        Test().test()
    }
    `)

	value, err := inter.Invoke("test")
	require.Nil(t, err)

	assert.Equal(t,
		interpreter.VoidValue{},
		value,
	)
}

func TestInterpretStructureDeclarationWithField(t *testing.T) {

	inter := parseCheckAndInterpret(t, `

      struct Test {
          var test: Int

          init(_ test: Int) {
              self.test = test
          }
      }

      fun test(test: Int): Int {
          let test = Test(test)
          return test.test
      }
    `)

	newValue := big.NewInt(42)

	value, err := inter.Invoke("test", newValue)
	require.Nil(t, err)

	assert.Equal(t,
		interpreter.IntValue{Int: newValue},
		value,
	)
}

func TestInterpretStructureDeclarationWithFunction(t *testing.T) {

	inter := parseCheckAndInterpret(t, `
      var value = 0

      struct Test {
          fun test(_ newValue: Int) {
              value = newValue
          }
      }

      fun test(newValue: Int) {
          let test = Test()
          test.test(newValue)
      }
    `)

	newValue := big.NewInt(42)

	value, err := inter.Invoke("test", newValue)
	require.Nil(t, err)

	assert.Equal(t,
		interpreter.VoidValue{},
		value,
	)

	assert.Equal(t,
		interpreter.IntValue{Int: newValue},
		inter.Globals["value"].Value,
	)
}

func TestInterpretStructureFunctionCall(t *testing.T) {

	inter := parseCheckAndInterpret(t, `
      struct Test {
          fun foo(): Int {
              return 42
          }

          fun bar(): Int {
              return self.foo()
          }
      }

      let value = Test().bar()
    `)

	assert.Equal(t,
		interpreter.NewIntValue(42),
		inter.Globals["value"].Value,
	)
}

func TestInterpretStructureFieldAssignment(t *testing.T) {

	inter := parseCheckAndInterpret(t, `
      struct Test {
          var foo: Int

          init() {
              self.foo = 1
              let alsoSelf = self
              alsoSelf.foo = 2
          }

          fun test() {
              self.foo = 3
              let alsoSelf = self
              alsoSelf.foo = 4
          }
      }

      let test = Test()

      fun callTest() {
          test.test()
      }
    `)

	actual := inter.Globals["test"].Value.(*interpreter.CompositeValue).
		GetMember(inter, interpreter.LocationRange{}, "foo")
	assert.Equal(t,
		interpreter.NewIntValue(1),
		actual,
	)

	value, err := inter.Invoke("callTest")
	require.Nil(t, err)

	assert.Equal(t,
		interpreter.VoidValue{},
		value,
	)

	actual = inter.Globals["test"].Value.(*interpreter.CompositeValue).
		GetMember(inter, interpreter.LocationRange{}, "foo")
	assert.Equal(t,
		interpreter.NewIntValue(3),
		actual,
	)
}

func TestInterpretStructureInitializesConstant(t *testing.T) {

	inter := parseCheckAndInterpret(t, `
      struct Test {
          let foo: Int

          init() {
              self.foo = 42
          }
      }

      let test = Test()
    `)

	actual := inter.Globals["test"].Value.(*interpreter.CompositeValue).
		GetMember(inter, interpreter.LocationRange{}, "foo")
	assert.Equal(t,
		interpreter.NewIntValue(42),
		actual,
	)
}

func TestInterpretStructureFunctionMutatesSelf(t *testing.T) {

	inter := parseCheckAndInterpret(t, `
      struct Test {
          var foo: Int

          init() {
              self.foo = 0
          }

          fun inc() {
              self.foo = self.foo + 1
          }
      }

      fun test(): Int {
          let test = Test()
          test.inc()
          test.inc()
          return test.foo
      }
    `)

	value, err := inter.Invoke("test")
	require.Nil(t, err)

	assert.Equal(t,
		interpreter.NewIntValue(2),
		value,
	)
}

func TestInterpretFunctionPreCondition(t *testing.T) {

	inter := parseCheckAndInterpret(t, `
      fun test(x: Int): Int {
          pre {
              x == 0
          }
          return x
      }
    `)

	_, err := inter.Invoke("test", big.NewInt(42))
	assert.IsType(t, &interpreter.ConditionError{}, err)

	zero := big.NewInt(0)
	value, err := inter.Invoke("test", zero)
	require.Nil(t, err)

	assert.Equal(t,
		interpreter.IntValue{Int: zero},
		value,
	)
}

func TestInterpretFunctionPostCondition(t *testing.T) {

	inter := parseCheckAndInterpret(t, `
      fun test(x: Int): Int {
          post {
              y == 0
          }
          let y = x
          return y
      }
    `)

	_, err := inter.Invoke("test", big.NewInt(42))
	assert.IsType(t, &interpreter.ConditionError{}, err)

	zero := big.NewInt(0)
	value, err := inter.Invoke("test", zero)
	require.Nil(t, err)

	assert.Equal(t,
		interpreter.IntValue{Int: zero},
		value,
	)
}

func TestInterpretFunctionWithResultAndPostConditionWithResult(t *testing.T) {

	inter := parseCheckAndInterpret(t, `
      fun test(x: Int): Int {
          post {
              result == 0
          }
          return x
      }
    `)

	_, err := inter.Invoke("test", big.NewInt(42))
	assert.IsType(t, &interpreter.ConditionError{}, err)

	zero := big.NewInt(0)
	value, err := inter.Invoke("test", zero)
	require.Nil(t, err)

	assert.Equal(t,
		interpreter.IntValue{Int: zero},
		value,
	)
}

func TestInterpretFunctionWithoutResultAndPostConditionWithResult(t *testing.T) {

	inter := parseCheckAndInterpret(t, `
      fun test() {
          post {
              result == 0
          }
          let result = 0
      }
    `)

	value, err := inter.Invoke("test")
	require.Nil(t, err)

	assert.Equal(t,
		interpreter.VoidValue{},
		value,
	)
}

func TestInterpretFunctionPostConditionWithBefore(t *testing.T) {

	inter := parseCheckAndInterpret(t, `
      var x = 0

      fun test() {
          pre {
              x == 0
          }
          post {
              x == before(x) + 1
          }
          x = x + 1
      }
    `)

	value, err := inter.Invoke("test")
	require.Nil(t, err)

	assert.Equal(t,
		interpreter.VoidValue{},
		value,
	)
}

func TestInterpretFunctionPostConditionWithBeforeFailingPreCondition(t *testing.T) {

	inter := parseCheckAndInterpret(t, `
      var x = 0

      fun test() {
          pre {
              x == 1
          }
          post {
              x == before(x) + 1
          }
          x = x + 1
      }
    `)

	_, err := inter.Invoke("test")

	assert.IsType(t, &interpreter.ConditionError{}, err)

	assert.Equal(t,
		ast.ConditionKindPre,
		err.(*interpreter.ConditionError).ConditionKind,
	)
}

func TestInterpretFunctionPostConditionWithBeforeFailingPostCondition(t *testing.T) {

	inter := parseCheckAndInterpret(t, `
      var x = 0

      fun test() {
          pre {
              x == 0
          }
          post {
              x == before(x) + 2
          }
          x = x + 1
      }
    `)

	_, err := inter.Invoke("test")

	assert.IsType(t, &interpreter.ConditionError{}, err)

	assert.Equal(t,
		ast.ConditionKindPost,
		err.(*interpreter.ConditionError).ConditionKind,
	)
}

func TestInterpretFunctionPostConditionWithMessageUsingStringLiteral(t *testing.T) {

	inter := parseCheckAndInterpret(t, `
      fun test(x: Int): Int {
          post {
              y == 0: "y should be zero"
          }
          let y = x
          return y
      }
    `)

	_, err := inter.Invoke("test", big.NewInt(42))
	assert.IsType(t, &interpreter.ConditionError{}, err)

	assert.Equal(t,
		"y should be zero",
		err.(*interpreter.ConditionError).Message,
	)

	zero := big.NewInt(0)
	value, err := inter.Invoke("test", zero)
	require.Nil(t, err)

	assert.Equal(t,
		interpreter.IntValue{Int: zero},
		value,
	)
}

func TestInterpretFunctionPostConditionWithMessageUsingResult(t *testing.T) {

	inter := parseCheckAndInterpret(t, `
      fun test(x: Int): String {
          post {
              y == 0: result
          }
          let y = x
          return "return value"
      }
    `)

	_, err := inter.Invoke("test", big.NewInt(42))
	assert.IsType(t, &interpreter.ConditionError{}, err)

	assert.Equal(t,
		"return value",
		err.(*interpreter.ConditionError).Message,
	)

	zero := big.NewInt(0)
	value, err := inter.Invoke("test", zero)
	require.Nil(t, err)

	assert.Equal(t,
		interpreter.NewStringValue("return value"),
		value,
	)
}

func TestInterpretFunctionPostConditionWithMessageUsingBefore(t *testing.T) {

	inter := parseCheckAndInterpret(t, `
      fun test(x: String): String {
          post {
              1 == 2: before(x)
          }
          return "return value"
      }
    `)

	_, err := inter.Invoke("test", "parameter value")
	assert.IsType(t, &interpreter.ConditionError{}, err)

	assert.Equal(t,
		"parameter value",
		err.(*interpreter.ConditionError).Message,
	)
}

func TestInterpretFunctionPostConditionWithMessageUsingParameter(t *testing.T) {

	inter := parseCheckAndInterpret(t, `
      fun test(x: String): String {
          post {
              1 == 2: x
          }
          return "return value"
      }
    `)

	_, err := inter.Invoke("test", "parameter value")
	assert.IsType(t, &interpreter.ConditionError{}, err)

	assert.Equal(t,
		"parameter value",
		err.(*interpreter.ConditionError).Message,
	)
}

func TestInterpretStructCopyOnDeclaration(t *testing.T) {

	inter := parseCheckAndInterpret(t, `
      struct Cat {
          var wasFed: Bool

          init() {
              self.wasFed = false
          }
      }

      fun test(): [Bool] {
          let cat = Cat()
          let kitty = cat
          kitty.wasFed = true
          return [cat.wasFed, kitty.wasFed]
      }
    `)

	value, err := inter.Invoke("test")
	require.Nil(t, err)

	assert.Equal(t,
		interpreter.NewArrayValueUnownedNonCopying(
			interpreter.BoolValue(false),
			interpreter.BoolValue(true),
		),
		value,
	)
}

func TestInterpretStructCopyOnDeclarationModifiedWithStructFunction(t *testing.T) {

	inter := parseCheckAndInterpret(t, `
      struct Cat {
          var wasFed: Bool

          init() {
              self.wasFed = false
          }

          fun feed() {
              self.wasFed = true
          }
      }

      fun test(): [Bool] {
          let cat = Cat()
          let kitty = cat
          kitty.feed()
          return [cat.wasFed, kitty.wasFed]
      }
    `)

	value, err := inter.Invoke("test")
	require.Nil(t, err)

	assert.Equal(t,
		interpreter.NewArrayValueUnownedNonCopying(
			interpreter.BoolValue(false),
			interpreter.BoolValue(true),
		),
		value,
	)
}

func TestInterpretStructCopyOnIdentifierAssignment(t *testing.T) {

	inter := parseCheckAndInterpret(t, `
      struct Cat {
          var wasFed: Bool

          init() {
              self.wasFed = false
          }
      }

      fun test(): [Bool] {
          var cat = Cat()
          let kitty = Cat()
          cat = kitty
          kitty.wasFed = true
          return [cat.wasFed, kitty.wasFed]
      }
    `)

	value, err := inter.Invoke("test")
	require.Nil(t, err)

	assert.Equal(t,
		interpreter.NewArrayValueUnownedNonCopying(
			interpreter.BoolValue(false),
			interpreter.BoolValue(true),
		),
		value,
	)
}

func TestInterpretStructCopyOnIndexingAssignment(t *testing.T) {

	inter := parseCheckAndInterpret(t, `
      struct Cat {
          var wasFed: Bool

          init() {
              self.wasFed = false
          }
      }

      fun test(): [Bool] {
          let cats = [Cat()]
          let kitty = Cat()
          cats[0] = kitty
          kitty.wasFed = true
          return [cats[0].wasFed, kitty.wasFed]
      }
    `)

	value, err := inter.Invoke("test")
	require.Nil(t, err)

	assert.Equal(t,
		interpreter.NewArrayValueUnownedNonCopying(
			interpreter.BoolValue(false),
			interpreter.BoolValue(true),
		),
		value,
	)
}

func TestInterpretStructCopyOnMemberAssignment(t *testing.T) {

	inter := parseCheckAndInterpret(t, `
      struct Cat {
          var wasFed: Bool

          init() {
              self.wasFed = false
          }
      }

      struct Carrier {
          var cat: Cat
          init(cat: Cat) {
              self.cat = cat
          }
      }

      fun test(): [Bool] {
          let carrier = Carrier(cat: Cat())
          let kitty = Cat()
          carrier.cat = kitty
          kitty.wasFed = true
          return [carrier.cat.wasFed, kitty.wasFed]
      }
    `)

	value, err := inter.Invoke("test")
	require.Nil(t, err)

	assert.Equal(t,
		interpreter.NewArrayValueUnownedNonCopying(
			interpreter.BoolValue(false),
			interpreter.BoolValue(true),
		),
		value,
	)
}

func TestInterpretStructCopyOnPassing(t *testing.T) {

	inter := parseCheckAndInterpret(t, `
      struct Cat {
          var wasFed: Bool

          init() {
              self.wasFed = false
          }
      }

      fun feed(cat: Cat) {
          cat.wasFed = true
      }

      fun test(): Bool {
          let kitty = Cat()
          feed(cat: kitty)
          return kitty.wasFed
      }
    `)

	value, err := inter.Invoke("test")
	require.Nil(t, err)

	assert.Equal(t,
		interpreter.BoolValue(false),
		value,
	)
}

func TestInterpretArrayCopy(t *testing.T) {

	inter := parseCheckAndInterpret(t, `

      fun change(_ numbers: [Int]): [Int] {
          numbers[0] = 1
          return numbers
      }

      fun test(): [Int] {
          let numbers = [0]
          let numbers2 = change(numbers)
          return [
              numbers[0],
              numbers2[0]
          ]
      }
    `)

	value, err := inter.Invoke("test")
	require.Nil(t, err)

	assert.Equal(t,
		interpreter.NewArrayValueUnownedNonCopying(
			interpreter.NewIntValue(0),
			interpreter.NewIntValue(1),
		),
		value,
	)
}

func TestInterpretStructCopyInArray(t *testing.T) {

	inter := parseCheckAndInterpret(t, `
      struct Foo {
          var bar: Int
          init(bar: Int) {
              self.bar = bar
          }
      }

      fun test(): [Int] {
        let foo = Foo(bar: 1)
        let foos = [foo, foo]
        foo.bar = 2
        foos[0].bar = 3
        return [foo.bar, foos[0].bar, foos[1].bar]
      }
    `)

	value, err := inter.Invoke("test")
	require.Nil(t, err)

	assert.Equal(t,
		interpreter.NewArrayValueUnownedNonCopying(
			interpreter.NewIntValue(2),
			interpreter.NewIntValue(3),
			interpreter.NewIntValue(1),
		),
		value,
	)
}

func TestInterpretMutuallyRecursiveFunctions(t *testing.T) {

	inter := parseCheckAndInterpret(t, `
      fun isEven(_ n: Int): Bool {
          if n == 0 {
              return true
          }
          return isOdd(n - 1)
      }

      fun isOdd(_ n: Int): Bool {
          if n == 0 {
              return false
          }
          return isEven(n - 1)
      }
    `)

	four := big.NewInt(4)

	value, err := inter.Invoke("isEven", four)
	require.Nil(t, err)

	assert.Equal(t,
		interpreter.BoolValue(true),
		value,
	)

	value, err = inter.Invoke("isOdd", four)
	require.Nil(t, err)

	assert.Equal(t,
		interpreter.BoolValue(false),
		value,
	)
}

func TestInterpretReferenceBeforeDeclaration(t *testing.T) {

	inter := parseCheckAndInterpret(t, `
      var tests = 0

      fun test(): Test {
          return Test()
      }

      struct Test {
         init() {
             tests = tests + 1
         }
      }
    `)

	assert.Equal(t,
		interpreter.NewIntValue(0),
		inter.Globals["tests"].Value,
	)

	value, err := inter.Invoke("test")
	require.Nil(t, err)

	assert.IsType(t,
		&interpreter.CompositeValue{},
		value,
	)

	assert.Equal(t,
		interpreter.NewIntValue(1),
		inter.Globals["tests"].Value,
	)

	value, err = inter.Invoke("test")
	require.Nil(t, err)

	assert.IsType(t,
		&interpreter.CompositeValue{},
		value,
	)

	assert.Equal(t,
		interpreter.NewIntValue(2),
		inter.Globals["tests"].Value,
	)
}

func TestInterpretOptionalVariableDeclaration(t *testing.T) {

	inter := parseCheckAndInterpret(t, `
      let x: Int?? = 2
    `)

	assert.Equal(t,
		interpreter.NewSomeValueOwningNonCopying(
			interpreter.NewSomeValueOwningNonCopying(
				interpreter.NewIntValue(2),
			),
		),
		inter.Globals["x"].Value,
	)
}

func TestInterpretOptionalParameterInvokedExternal(t *testing.T) {

	inter := parseCheckAndInterpret(t, `
      fun test(x: Int??): Int?? {
          return x
      }
    `)

	value, err := inter.Invoke("test", big.NewInt(2))
	require.Nil(t, err)

	assert.Equal(t,
		interpreter.NewSomeValueOwningNonCopying(
			interpreter.NewSomeValueOwningNonCopying(
				interpreter.NewIntValue(2),
			),
		),
		value,
	)
}

func TestInterpretOptionalParameterInvokedInternal(t *testing.T) {

	inter := parseCheckAndInterpret(t, `
      fun testActual(x: Int??): Int?? {
          return x
      }

      fun test(): Int?? {
          return testActual(x: 2)
      }
    `)

	value, err := inter.Invoke("test")
	require.Nil(t, err)

	assert.Equal(t,
		interpreter.NewSomeValueOwningNonCopying(
			interpreter.NewSomeValueOwningNonCopying(
				interpreter.NewIntValue(2),
			),
		),
		value,
	)
}

func TestInterpretOptionalReturn(t *testing.T) {

	inter := parseCheckAndInterpret(t, `
      fun test(x: Int): Int?? {
          return x
      }
    `)

	value, err := inter.Invoke("test", big.NewInt(2))
	require.Nil(t, err)

	assert.Equal(t,
		interpreter.NewSomeValueOwningNonCopying(
			interpreter.NewSomeValueOwningNonCopying(
				interpreter.NewIntValue(2),
			),
		),
		value,
	)
}

func TestInterpretOptionalAssignment(t *testing.T) {

	inter := parseCheckAndInterpret(t, `
      var x: Int?? = 1

      fun test() {
          x = 2
      }
    `)

	value, err := inter.Invoke("test")
	require.Nil(t, err)

	assert.Equal(t,
		interpreter.VoidValue{},
		value,
	)

	assert.Equal(t,
		interpreter.NewSomeValueOwningNonCopying(
			interpreter.NewSomeValueOwningNonCopying(
				interpreter.NewIntValue(2),
			),
		),
		inter.Globals["x"].Value,
	)
}

func TestInterpretNil(t *testing.T) {

	inter := parseCheckAndInterpret(t, `
     let x: Int? = nil
   `)

	assert.Equal(t,
		interpreter.NilValue{},
		inter.Globals["x"].Value,
	)
}

func TestInterpretOptionalNestingNil(t *testing.T) {

	inter := parseCheckAndInterpret(t, `
     let x: Int?? = nil
   `)

	assert.Equal(t,
		interpreter.NilValue{},
		inter.Globals["x"].Value,
	)
}

func TestInterpretNilReturnValue(t *testing.T) {

	inter := parseCheckAndInterpret(t, `
     fun test(): Int?? {
         return nil
     }
   `)

	value, err := inter.Invoke("test")
	require.Nil(t, err)

	assert.Equal(t,
		interpreter.NilValue{},
		value,
	)
}

func TestInterpretSomeReturnValue(t *testing.T) {

	inter := parseCheckAndInterpret(t, `
     fun test(): Int? {
         let x: Int? = 1
         return x
     }
   `)

	value, err := inter.Invoke("test")
	require.Nil(t, err)

	assert.Equal(t,
		interpreter.NewSomeValueOwningNonCopying(
			interpreter.NewIntValue(1),
		),
		value,
	)
}

func TestInterpretSomeReturnValueFromDictionary(t *testing.T) {

	inter := parseCheckAndInterpret(t, `
     fun test(): Int? {
         let foo: {String: Int} = {"a": 1}
         return foo["a"]
     }
   `)

	value, err := inter.Invoke("test")
	require.Nil(t, err)

	assert.Equal(t,
		interpreter.NewSomeValueOwningNonCopying(
			interpreter.NewIntValue(1),
		),
		value,
	)
}

func TestInterpretNilCoalescingNilIntToOptional(t *testing.T) {

	inter := parseCheckAndInterpret(t, `
      let one = 1
      let none: Int? = nil
      let x: Int? = none ?? one
    `)

	assert.Equal(t,
		interpreter.NewSomeValueOwningNonCopying(
			interpreter.NewIntValue(1),
		),
		inter.Globals["x"].Value,
	)
}

func TestInterpretNilCoalescingNilIntToOptionals(t *testing.T) {

	inter := parseCheckAndInterpret(t, `
      let one = 1
      let none: Int?? = nil
      let x: Int? = none ?? one
    `)

	assert.Equal(t,
		interpreter.NewSomeValueOwningNonCopying(
			interpreter.NewIntValue(1),
		),
		inter.Globals["x"].Value,
	)
}

func TestInterpretNilCoalescingNilIntToOptionalNilLiteral(t *testing.T) {

	inter := parseCheckAndInterpret(t, `
      let one = 1
      let x: Int? = nil ?? one
    `)

	assert.Equal(t,
		interpreter.NewSomeValueOwningNonCopying(
			interpreter.NewIntValue(1),
		),
		inter.Globals["x"].Value,
	)
}

func TestInterpretNilCoalescingRightSubtype(t *testing.T) {

	inter := parseCheckAndInterpret(t, `
      let x: Int? = nil ?? nil
    `)

	assert.Equal(t,
		interpreter.NilValue{},
		inter.Globals["x"].Value,
	)
}

func TestInterpretNilCoalescingNilInt(t *testing.T) {

	inter := parseCheckAndInterpret(t, `
      let one = 1
      let none: Int? = nil
      let x: Int = none ?? one
    `)

	assert.Equal(t,
		interpreter.NewIntValue(1),
		inter.Globals["x"].Value,
	)
}

func TestInterpretNilCoalescingNilLiteralInt(t *testing.T) {

	inter := parseCheckAndInterpret(t, `
      let one = 1
      let x: Int = nil ?? one
    `)

	assert.Equal(t,
		interpreter.NewIntValue(1),
		inter.Globals["x"].Value,
	)
}

func TestInterpretNilCoalescingShortCircuitLeftSuccess(t *testing.T) {

	inter := parseCheckAndInterpret(t, `
      var x = false
      var y = false

      fun changeX(): Int? {
          x = true
          return 1
      }

      fun changeY(): Int {
          y = true
          return 2
      }

      let test = changeX() ?? changeY()
    `)

	assert.Equal(t,
		interpreter.NewIntValue(1),
		inter.Globals["test"].Value,
	)

	assert.Equal(t,
		interpreter.BoolValue(true),
		inter.Globals["x"].Value,
	)

	assert.Equal(t,
		interpreter.BoolValue(false),
		inter.Globals["y"].Value,
	)
}

func TestInterpretNilCoalescingShortCircuitLeftFailure(t *testing.T) {

	inter := parseCheckAndInterpret(t, `
      var x = false
      var y = false

      fun changeX(): Int? {
          x = true
          return nil
      }

      fun changeY(): Int {
          y = true
          return 2
      }

      let test = changeX() ?? changeY()
    `)

	assert.Equal(t,
		interpreter.NewIntValue(2),
		inter.Globals["test"].Value,
	)

	assert.Equal(t,
		interpreter.BoolValue(true),
		inter.Globals["x"].Value,
	)

	assert.Equal(t,
		interpreter.BoolValue(true),
		inter.Globals["y"].Value,
	)
}

func TestInterpretNilCoalescingOptionalAnyNil(t *testing.T) {

	inter := parseCheckAndInterpret(t, `
      let x: Any? = nil
      let y = x ?? true
    `)

	assert.Equal(t,
		interpreter.NewAnyValueOwningNonCopying(
			interpreter.BoolValue(true),
			&sema.BoolType{},
		),
		inter.Globals["y"].Value,
	)
}

func TestInterpretNilCoalescingOptionalAnySome(t *testing.T) {

	inter := parseCheckAndInterpret(t, `
      let x: Any? = 2
      let y = x ?? true
    `)

	assert.Equal(t,
		interpreter.NewAnyValueOwningNonCopying(
			interpreter.NewIntValue(2),
			&sema.IntType{},
		),
		inter.Globals["y"].Value,
	)
}

func TestInterpretNilCoalescingOptionalRightHandSide(t *testing.T) {

	inter := parseCheckAndInterpret(t, `
      let x: Int? = 1
      let y: Int? = 2
      let z = x ?? y
    `)

	assert.Equal(t,
		interpreter.NewSomeValueOwningNonCopying(
			interpreter.NewIntValue(1),
		),
		inter.Globals["z"].Value,
	)
}

func TestInterpretNilCoalescingBothOptional(t *testing.T) {

	inter := parseCheckAndInterpret(t, `
     let x: Int?? = 1
     let y: Int? = 2
     let z = x ?? y
   `)

	assert.Equal(t,
		interpreter.NewSomeValueOwningNonCopying(
			interpreter.NewIntValue(1),
		),
		inter.Globals["z"].Value,
	)
}

func TestInterpretNilCoalescingBothOptionalLeftNil(t *testing.T) {

	inter := parseCheckAndInterpret(t, `
     let x: Int?? = nil
     let y: Int? = 2
     let z = x ?? y
   `)

	assert.Equal(t,
		interpreter.NewSomeValueOwningNonCopying(
			interpreter.NewIntValue(2),
		),
		inter.Globals["z"].Value,
	)
}

func TestInterpretNilsComparison(t *testing.T) {

	inter := parseCheckAndInterpret(t, `
      let x = nil == nil
   `)

	assert.Equal(t,
		interpreter.BoolValue(true),
		inter.Globals["x"].Value,
	)
}

func TestInterpretNonOptionalNilComparison(t *testing.T) {

	inter := parseCheckAndInterpret(t, `
      let x: Int = 1
      let y = x == nil
      let z = nil == x
   `)

	assert.Equal(t,
		interpreter.BoolValue(false),
		inter.Globals["y"].Value,
	)

	assert.Equal(t,
		interpreter.BoolValue(false),
		inter.Globals["z"].Value,
	)
}

func TestInterpretOptionalNilComparison(t *testing.T) {

	inter := parseCheckAndInterpret(t, `
     let x: Int? = 1
     let y = x == nil
   `)

	assert.Equal(t,
		interpreter.BoolValue(false),
		inter.Globals["y"].Value,
	)
}

func TestInterpretNestedOptionalNilComparison(t *testing.T) {

	inter := parseCheckAndInterpret(t, `
      let x: Int?? = 1
      let y = x == nil
    `)

	assert.Equal(t,
		interpreter.BoolValue(false),
		inter.Globals["y"].Value,
	)
}

func TestInterpretOptionalNilComparisonSwapped(t *testing.T) {

	inter := parseCheckAndInterpret(t, `
      let x: Int? = 1
      let y = nil == x
    `)

	assert.Equal(t,
		interpreter.BoolValue(false),
		inter.Globals["y"].Value,
	)
}

func TestInterpretNestedOptionalNilComparisonSwapped(t *testing.T) {

	inter := parseCheckAndInterpret(t, `
      let x: Int?? = 1
      let y = nil == x
    `)

	assert.Equal(t,
		interpreter.BoolValue(false),
		inter.Globals["y"].Value,
	)
}

func TestInterpretNestedOptionalComparisonNils(t *testing.T) {

	inter := parseCheckAndInterpret(t, `
      let x: Int? = nil
      let y: Int?? = nil
      let z = x == y
    `)

	assert.Equal(t,
		interpreter.BoolValue(true),
		inter.Globals["z"].Value,
	)
}

func TestInterpretNestedOptionalComparisonValues(t *testing.T) {

	inter := parseCheckAndInterpret(t, `
      let x: Int? = 2
      let y: Int?? = 2
      let z = x == y
    `)

	assert.Equal(t,
		interpreter.BoolValue(true),
		inter.Globals["z"].Value,
	)
}

func TestInterpretNestedOptionalComparisonMixed(t *testing.T) {

	inter := parseCheckAndInterpret(t, `
      let x: Int? = 2
      let y: Int?? = nil
      let z = x == y
    `)

	assert.Equal(t,
		interpreter.BoolValue(false),
		inter.Globals["z"].Value,
	)
}

func TestInterpretCompositeNilEquality(t *testing.T) {

	for _, kind := range common.CompositeKinds {
		// TODO: add support for contracts
		if kind == common.CompositeKindContract {
			continue
		}

		inter := parseCheckAndInterpret(t, fmt.Sprintf(`
          %[1]s X {}

          let x: %[2]sX? %[3]s %[4]s X()
          let y = x == nil
          let z = nil == x
        `,
			kind.Keyword(),
			kind.Annotation(),
			kind.TransferOperator(),
			kind.ConstructionKeyword(),
		))

		assert.Equal(t,
			interpreter.BoolValue(false),
			inter.Globals["y"].Value,
		)

		assert.Equal(t,
			interpreter.BoolValue(false),
			inter.Globals["z"].Value,
		)
	}
}

func TestInterpretIfStatementTestWithDeclaration(t *testing.T) {

	inter := parseCheckAndInterpret(t, `
      var branch = 0

      fun test(x: Int?): Int {
          if var y = x {
              branch = 1
              return y
          } else {
              branch = 2
              return 0
          }
      }
    `)

	t.Run("2", func(t *testing.T) {
		value, err := inter.Invoke("test", big.NewInt(2))
		require.Nil(t, err)
		assert.Equal(t,
			interpreter.NewIntValue(2),
			value,
		)
		assert.Equal(t,
			interpreter.NewIntValue(1),
			inter.Globals["branch"].Value,
		)
	})

	t.Run("nil", func(t *testing.T) {
		value, err := inter.Invoke("test", nil)
		require.Nil(t, err)
		assert.Equal(t,
			interpreter.NewIntValue(0),
			value,
		)
		assert.Equal(t,
			interpreter.NewIntValue(2),
			inter.Globals["branch"].Value,
		)
	})
}

func TestInterpretIfStatementTestWithDeclarationAndElse(t *testing.T) {

	inter := parseCheckAndInterpret(t, `
      var branch = 0

      fun test(x: Int?): Int {
          if var y = x {
              branch = 1
              return y
          }
          branch = 2
          return 0
      }
    `)

	t.Run("2", func(t *testing.T) {
		value, err := inter.Invoke("test", big.NewInt(2))
		require.Nil(t, err)
		assert.Equal(t,
			interpreter.NewIntValue(2),
			value,
		)
		assert.Equal(t,
			interpreter.NewIntValue(1),
			inter.Globals["branch"].Value,
		)
	})

	t.Run("nil", func(t *testing.T) {
		value, err := inter.Invoke("test", nil)
		require.Nil(t, err)
		assert.Equal(t,
			interpreter.NewIntValue(0),
			value,
		)
		assert.Equal(t,
			interpreter.NewIntValue(2),
			inter.Globals["branch"].Value,
		)

	})
}

func TestInterpretIfStatementTestWithDeclarationNestedOptionals(t *testing.T) {

	inter := parseCheckAndInterpret(t, `
      var branch = 0

      fun test(x: Int??): Int? {
          if var y = x {
              branch = 1
              return y
          } else {
              branch = 2
              return 0
          }
      }
    `)

	t.Run("2", func(t *testing.T) {
		value, err := inter.Invoke("test", big.NewInt(2))
		require.Nil(t, err)
		assert.Equal(t,
			interpreter.NewSomeValueOwningNonCopying(
				interpreter.NewIntValue(2),
			),
			value,
		)
		assert.Equal(t,
			interpreter.NewIntValue(1),
			inter.Globals["branch"].Value,
		)
	})

	t.Run("nil", func(t *testing.T) {
		value, err := inter.Invoke("test", nil)
		require.Nil(t, err)

		assert.Equal(t,
			interpreter.NewSomeValueOwningNonCopying(
				interpreter.NewIntValue(0),
			),
			value,
		)
		assert.Equal(t,
			interpreter.NewIntValue(2),
			inter.Globals["branch"].Value,
		)
	})
}

func TestInterpretIfStatementTestWithDeclarationNestedOptionalsExplicitAnnotation(t *testing.T) {

	inter := parseCheckAndInterpret(t, `
      var branch = 0

      fun test(x: Int??): Int? {
          if var y: Int? = x {
              branch = 1
              return y
          } else {
              branch = 2
              return 0
          }
      }
    `)

	t.Run("2", func(t *testing.T) {
		value, err := inter.Invoke("test", big.NewInt(2))
		require.Nil(t, err)
		assert.Equal(t,
			interpreter.NewSomeValueOwningNonCopying(
				interpreter.NewIntValue(2),
			),
			value,
		)
		assert.Equal(t,
			interpreter.NewIntValue(1),
			inter.Globals["branch"].Value,
		)

	})

	t.Run("nil", func(t *testing.T) {
		value, err := inter.Invoke("test", nil)
		require.Nil(t, err)
		assert.Equal(t,
			interpreter.NewSomeValueOwningNonCopying(
				interpreter.NewIntValue(0),
			),
			value,
		)
		assert.Equal(t,
			interpreter.NewIntValue(2),
			inter.Globals["branch"].Value,
		)
	})
}

func TestInterpretInterfaceConformanceNoRequirements(t *testing.T) {

	for _, kind := range common.CompositeKinds {
		// TODO: add support for non-structure / non-resource composites

		if kind != common.CompositeKindStructure &&
			kind != common.CompositeKindResource {

			continue
		}

		t.Run(kind.Keyword(), func(t *testing.T) {

			inter := parseCheckAndInterpret(t, fmt.Sprintf(`
              %[1]s interface Test {}

              %[1]s TestImpl: Test {}

              let test: %[2]sTest %[3]s %[4]s TestImpl()
            `,
				kind.Keyword(),
				kind.Annotation(),
				kind.TransferOperator(),
				kind.ConstructionKeyword(),
			))

			assert.IsType(t,
				&interpreter.CompositeValue{},
				inter.Globals["test"].Value,
			)
		})
	}
}

func TestInterpretInterfaceFieldUse(t *testing.T) {

	for _, kind := range common.CompositeKinds {
		// TODO: add support for non-structure / non-resource composites

		if kind != common.CompositeKindStructure &&
			kind != common.CompositeKindResource {

			continue
		}

		t.Run(kind.Keyword(), func(t *testing.T) {

			inter := parseCheckAndInterpret(t, fmt.Sprintf(`
              %[1]s interface Test {
                  x: Int
              }

              %[1]s TestImpl: Test {
                  var x: Int

                  init(x: Int) {
                      self.x = x
                  }
              }

              let test: %[2]sTest %[3]s %[4]s TestImpl(x: 1)

              let x = test.x
            `,
				kind.Keyword(),
				kind.Annotation(),
				kind.TransferOperator(),
				kind.ConstructionKeyword(),
			))

			assert.Equal(t,
				interpreter.NewIntValue(1),
				inter.Globals["x"].Value,
			)
		})
	}
}

func TestInterpretInterfaceFunctionUse(t *testing.T) {

	for _, kind := range common.CompositeKinds {
		// TODO: add support for non-structure / non-resource composites

		if kind != common.CompositeKindStructure &&
			kind != common.CompositeKindResource {

			continue
		}

		t.Run(kind.Keyword(), func(t *testing.T) {

			inter := parseCheckAndInterpret(t, fmt.Sprintf(
				`
                    %[1]s interface Test {
                        fun test(): Int
                    }

                    %[1]s TestImpl: Test {
                        fun test(): Int {
                            return 2
                        }
                    }

                    let test: %[2]s Test %[3]s %[4]s TestImpl()

                    let val = test.test()
                `,
				kind.Keyword(),
				kind.Annotation(),
				kind.TransferOperator(),
				kind.ConstructionKeyword(),
			))

			assert.Equal(t,
				interpreter.NewIntValue(2),
				inter.Globals["val"].Value,
			)
		})
	}
}

func TestInterpretInterfaceFunctionUseWithPreCondition(t *testing.T) {

	for _, kind := range common.CompositeKinds {
		// TODO: add support for non-structure / non-resource composites

		if kind != common.CompositeKindStructure &&
			kind != common.CompositeKindResource {

			continue
		}

		t.Run(kind.Keyword(), func(t *testing.T) {

			inter := parseCheckAndInterpret(t, fmt.Sprintf(`
              %[1]s interface Test {
                  fun test(x: Int): Int {
                      pre {
                          x > 0: "x must be positive"
                      }
                  }
              }

              %[1]s TestImpl: Test {
                  fun test(x: Int): Int {
                      pre {
                          x < 2: "x must be smaller than 2"
                      }
                      return x
                  }
              }

              fun callTest(x: Int): Int {
                  let test: %[2]s Test %[3]s %[4]s TestImpl()
                  let res = test.test(x: x)
                  %[5]s test
                  return res
              }
            `,
				kind.Keyword(),
				kind.Annotation(),
				kind.TransferOperator(),
				kind.ConstructionKeyword(),
				kind.DestructionKeyword(),
			))

			_, err := inter.Invoke("callTest", big.NewInt(0))
			assert.IsType(t, &interpreter.ConditionError{}, err)

			value, err := inter.Invoke("callTest", big.NewInt(1))
			require.Nil(t, err)

			assert.Equal(t,
				interpreter.NewIntValue(1),
				value,
			)

			_, err = inter.Invoke("callTest", big.NewInt(2))
			assert.IsType(t,
				&interpreter.ConditionError{},
				err,
			)
		})
	}
}

func TestInterpretInitializerWithInterfacePreCondition(t *testing.T) {

	for _, kind := range common.CompositeKinds {
		// TODO: add support for non-structure / non-resource composites

		if kind != common.CompositeKindStructure &&
			kind != common.CompositeKindResource {

			continue
		}

		t.Run(kind.Keyword(), func(t *testing.T) {

			inter := parseCheckAndInterpret(t, fmt.Sprintf(`
              %[1]s interface Test {
                  init(x: Int) {
                      pre {
                          x > 0: "x must be positive"
                      }
                  }
              }

              %[1]s TestImpl: Test {
                  init(x: Int) {
                      pre {
                          x < 2: "x must be smaller than 2"
                      }
                  }
              }

              fun test(x: Int): %[2]sTest {
                  return %[2]s %[3]s TestImpl(x: x)
              }
            `,
				kind.Keyword(),
				kind.Annotation(),
				kind.ConstructionKeyword(),
			))

			_, err := inter.Invoke("test", big.NewInt(0))
			assert.IsType(t,
				&interpreter.ConditionError{},
				err,
			)

			value, err := inter.Invoke("test", big.NewInt(1))
			require.Nil(t, err)

			assert.IsType(t,
				&interpreter.CompositeValue{},
				value,
			)

			_, err = inter.Invoke("test", big.NewInt(2))
			assert.IsType(t,
				&interpreter.ConditionError{},
				err,
			)
		})
	}
}

func TestInterpretImport(t *testing.T) {

	checkerImported, err := ParseAndCheck(t, `
      pub fun answer(): Int {
          return 42
      }
    `)
	require.Nil(t, err)

	checkerImporting, err := ParseAndCheckWithOptions(t,
		`
          import answer from "imported"

          pub fun test(): Int {
              return answer()
          }
        `,
		ParseAndCheckOptions{
			ImportResolver: func(location ast.Location) (program *ast.Program, e error) {
				assert.Equal(t,
					ImportedLocation,
					location,
				)
				return checkerImported.Program, nil
			},
		},
	)
	require.Nil(t, err)

	inter, err := interpreter.NewInterpreter(checkerImporting)
	require.Nil(t, err)

	err = inter.Interpret()
	require.Nil(t, err)

	value, err := inter.Invoke("test")
	require.Nil(t, err)

	assert.Equal(t,
		interpreter.NewIntValue(42),
		value,
	)
}

func TestInterpretImportError(t *testing.T) {

	valueDeclarations :=
		stdlib.StandardLibraryFunctions{
			stdlib.PanicFunction,
		}.ToValueDeclarations()

	checkerImported, err := ParseAndCheckWithOptions(t,
		`
          pub fun answer(): Int {
              return panic("?!")
          }
        `,
		ParseAndCheckOptions{
			Options: []sema.Option{
				sema.WithPredeclaredValues(valueDeclarations),
			},
		},
	)
	require.Nil(t, err)

	checkerImporting, err := ParseAndCheckWithOptions(t,
		`
          import answer from "imported"

          pub fun test(): Int {
              return answer()
          }
        `,
		ParseAndCheckOptions{
			Options: []sema.Option{
				sema.WithPredeclaredValues(valueDeclarations),
			},
			ImportResolver: func(location ast.Location) (program *ast.Program, e error) {
				assert.Equal(t,
					ImportedLocation,
					location,
				)
				return checkerImported.Program, nil
			},
		},
	)
	require.Nil(t, err)

	values := stdlib.StandardLibraryFunctions{
		stdlib.PanicFunction,
	}.ToValues()

	inter, err := interpreter.NewInterpreter(
		checkerImporting,
		interpreter.WithPredefinedValues(values),
	)
	require.Nil(t, err)

	err = inter.Interpret()
	require.Nil(t, err)

	_, err = inter.Invoke("test")

	assert.IsType(t, stdlib.PanicError{}, err)
	assert.Equal(t,
		"?!",
		err.(stdlib.PanicError).Message,
	)
}

func TestInterpretDictionary(t *testing.T) {

	inter := parseCheckAndInterpret(t, `
      let x = {"a": 1, "b": 2}
    `)

	assert.Equal(t,
		interpreter.NewDictionaryValueUnownedNonCopying(
			interpreter.NewStringValue("a"), interpreter.NewIntValue(1),
			interpreter.NewStringValue("b"), interpreter.NewIntValue(2),
		),
		inter.Globals["x"].Value,
	)
}

func TestInterpretDictionaryInsertionOrder(t *testing.T) {

	inter := parseCheckAndInterpret(t, `
      let x = {"c": 3, "a": 1, "b": 2}
    `)

	assert.Equal(t,
		interpreter.NewDictionaryValueUnownedNonCopying(
			interpreter.NewStringValue("c"), interpreter.NewIntValue(3),
			interpreter.NewStringValue("a"), interpreter.NewIntValue(1),
			interpreter.NewStringValue("b"), interpreter.NewIntValue(2),
		),
		inter.Globals["x"].Value,
	)
}

func TestInterpretDictionaryIndexingString(t *testing.T) {

	inter := parseCheckAndInterpret(t, `
      let x = {"abc": 1, "def": 2}
      let a = x["abc"]
      let b = x["def"]
      let c = x["ghi"]
    `)

	assert.Equal(t,
		interpreter.NewSomeValueOwningNonCopying(
			interpreter.NewIntValue(1),
		),
		inter.Globals["a"].Value,
	)

	assert.Equal(t,
		interpreter.NewSomeValueOwningNonCopying(
			interpreter.NewIntValue(2),
		),
		inter.Globals["b"].Value,
	)

	assert.Equal(t,
		interpreter.NilValue{},
		inter.Globals["c"].Value,
	)
}

func TestInterpretDictionaryIndexingBool(t *testing.T) {

	inter := parseCheckAndInterpret(t, `
      let x = {true: 1, false: 2}
      let a = x[true]
      let b = x[false]
    `)

	assert.Equal(t,
		interpreter.NewSomeValueOwningNonCopying(
			interpreter.NewIntValue(1),
		),
		inter.Globals["a"].Value,
	)

	assert.Equal(t,
		interpreter.NewSomeValueOwningNonCopying(
			interpreter.NewIntValue(2),
		),
		inter.Globals["b"].Value,
	)
}

func TestInterpretDictionaryIndexingInt(t *testing.T) {

	inter := parseCheckAndInterpret(t, `
      let x = {23: "a", 42: "b"}
      let a = x[23]
      let b = x[42]
      let c = x[100]
    `)

	assert.Equal(t,
		interpreter.NewSomeValueOwningNonCopying(
			interpreter.NewStringValue("a"),
		),
		inter.Globals["a"].Value,
	)

	assert.Equal(t,
		interpreter.NewSomeValueOwningNonCopying(
			interpreter.NewStringValue("b"),
		),
		inter.Globals["b"].Value,
	)

	assert.Equal(t,
		interpreter.NilValue{},
		inter.Globals["c"].Value,
	)
}

func TestInterpretDictionaryIndexingAssignmentExisting(t *testing.T) {

	inter := parseCheckAndInterpret(t, `
      let x = {"abc": 42}
      fun test() {
          x["abc"] = 23
      }
    `)

	value, err := inter.Invoke("test")
	require.Nil(t, err)

	assert.Equal(t,
		interpreter.VoidValue{},
		value,
	)

	assert.Equal(t,
		interpreter.NewSomeValueOwningNonCopying(interpreter.NewIntValue(23)),
		inter.Globals["x"].Value.(*interpreter.DictionaryValue).
			Get(inter, interpreter.LocationRange{}, interpreter.NewStringValue("abc")),
	)
}

func TestInterpretFailableCastingAnySuccess(t *testing.T) {

	inter := parseCheckAndInterpret(t, `
      let x: Any = 42
      let y: Int? = x as? Int
    `)

	assert.Equal(t,
		interpreter.NewAnyValueOwningNonCopying(
			interpreter.NewIntValue(42),
			&sema.IntType{},
		),
		inter.Globals["x"].Value,
	)

	assert.Equal(t,
		interpreter.NewSomeValueOwningNonCopying(
			interpreter.NewIntValue(42),
		),
		inter.Globals["y"].Value,
	)
}

func TestInterpretFailableCastingAnyFailure(t *testing.T) {

	inter := parseCheckAndInterpret(t, `
      let x: Any = 42
      let y: Bool? = x as? Bool
    `)

	assert.Equal(t,
		interpreter.NilValue{},
		inter.Globals["y"].Value,
	)
}

func TestInterpretOptionalAny(t *testing.T) {

	inter := parseCheckAndInterpret(t, `
      let x: Any? = 42
    `)

	assert.Equal(t,
		interpreter.NewSomeValueOwningNonCopying(
			interpreter.NewAnyValueOwningNonCopying(
				interpreter.NewIntValue(42),
				&sema.IntType{},
			),
		),
		inter.Globals["x"].Value,
	)
}

func TestInterpretOptionalAnyFailableCasting(t *testing.T) {

	inter := parseCheckAndInterpret(t, `
      let x: Any? = 42
      let y = (x ?? 23) as? Int
    `)

	assert.Equal(t,
		interpreter.NewSomeValueOwningNonCopying(
			interpreter.NewAnyValueOwningNonCopying(
				interpreter.NewIntValue(42),
				&sema.IntType{},
			),
		),
		inter.Globals["x"].Value,
	)

	assert.Equal(t,
		interpreter.NewSomeValueOwningNonCopying(
			interpreter.NewIntValue(42),
		),
		inter.Globals["y"].Value,
	)
}

func TestInterpretOptionalAnyFailableCastingInt(t *testing.T) {

	inter := parseCheckAndInterpret(t, `
      let x: Any? = 23
      let y = x ?? 42
      let z = y as? Int
    `)

	assert.Equal(t,
		interpreter.NewSomeValueOwningNonCopying(
			interpreter.NewAnyValueOwningNonCopying(
				interpreter.NewIntValue(23),
				&sema.IntType{},
			),
		),
		inter.Globals["x"].Value,
	)

	assert.Equal(t,
		interpreter.NewAnyValueOwningNonCopying(
			interpreter.NewIntValue(23),
			&sema.IntType{},
		),
		inter.Globals["y"].Value,
	)

	assert.Equal(t,
		interpreter.NewSomeValueOwningNonCopying(
			interpreter.NewIntValue(23),
		),
		inter.Globals["z"].Value,
	)
}

func TestInterpretOptionalAnyFailableCastingNil(t *testing.T) {

	inter := parseCheckAndInterpret(t, `
      let x: Any? = nil
      let y = x ?? 42
      let z = y as? Int
    `)

	assert.Equal(t,
		interpreter.NilValue{},
		inter.Globals["x"].Value,
	)

	assert.Equal(t,
		interpreter.NewAnyValueOwningNonCopying(
			interpreter.NewIntValue(42),
			&sema.IntType{},
		),
		inter.Globals["y"].Value,
	)

	assert.Equal(t,
		interpreter.NewSomeValueOwningNonCopying(
			interpreter.NewIntValue(42),
		),
		inter.Globals["z"].Value,
	)
}

func TestInterpretLength(t *testing.T) {

	inter := parseCheckAndInterpret(t, `
      let x = "cafe\u{301}".length
      let y = [1, 2, 3].length
    `)

	assert.Equal(t,
		interpreter.NewIntValue(4),
		inter.Globals["x"].Value,
	)

	assert.Equal(t,
		interpreter.NewIntValue(3),
		inter.Globals["y"].Value,
	)
}

func TestInterpretStructureFunctionBindingInside(t *testing.T) {

	inter := parseCheckAndInterpret(t, `
        struct X {
            fun foo(): ((): X) {
                return self.bar
            }

            fun bar(): X {
                return self
            }
        }

        fun test(): X {
            let x = X()
            let bar = x.foo()
            return bar()
        }
    `)

	value, err := inter.Invoke("test")
	require.Nil(t, err)

	assert.IsType(t,
		&interpreter.CompositeValue{},
		value,
	)
}

func TestInterpretStructureFunctionBindingOutside(t *testing.T) {

	inter := parseCheckAndInterpret(t, `
        struct X {
            fun foo(): X {
                return self
            }
        }

        fun test(): X {
            let x = X()
            let bar = x.foo
            return bar()
        }
    `)

	value, err := inter.Invoke("test")
	require.Nil(t, err)

	assert.IsType(t,
		&interpreter.CompositeValue{},
		value,
	)
}

func TestInterpretArrayAppend(t *testing.T) {

	inter := parseCheckAndInterpret(t, `
      fun test(): [Int] {
          let x = [1, 2, 3]
          x.append(4)
          return x
      }
    `)

	value, err := inter.Invoke("test")
	require.Nil(t, err)

	assert.Equal(t,
		interpreter.NewArrayValueUnownedNonCopying(
			interpreter.NewIntValue(1),
			interpreter.NewIntValue(2),
			interpreter.NewIntValue(3),
			interpreter.NewIntValue(4),
		),
		value,
	)
}

func TestInterpretArrayAppendBound(t *testing.T) {

	inter := parseCheckAndInterpret(t, `
      fun test(): [Int] {
          let x = [1, 2, 3]
          let y = x.append
          y(4)
          return x
      }
    `)

	value, err := inter.Invoke("test")
	require.Nil(t, err)

	assert.Equal(t,
		interpreter.NewArrayValueUnownedNonCopying(
			interpreter.NewIntValue(1),
			interpreter.NewIntValue(2),
			interpreter.NewIntValue(3),
			interpreter.NewIntValue(4),
		),
		value,
	)
}

func TestInterpretArrayConcat(t *testing.T) {

	inter := parseCheckAndInterpret(t, `
      fun test(): [Int] {
          let a = [1, 2]
          return a.concat([3, 4])
      }
    `)

	value, err := inter.Invoke("test")
	require.Nil(t, err)

	assert.Equal(t,
		interpreter.NewArrayValueUnownedNonCopying(
			interpreter.NewIntValue(1),
			interpreter.NewIntValue(2),
			interpreter.NewIntValue(3),
			interpreter.NewIntValue(4),
		),
		value,
	)
}

func TestInterpretArrayConcatBound(t *testing.T) {

	inter := parseCheckAndInterpret(t, `
      fun test(): [Int] {
          let a = [1, 2]
          let b = a.concat
          return b([3, 4])
      }
    `)

	value, err := inter.Invoke("test")
	require.Nil(t, err)

	assert.Equal(t,
		interpreter.NewArrayValueUnownedNonCopying(
			interpreter.NewIntValue(1),
			interpreter.NewIntValue(2),
			interpreter.NewIntValue(3),
			interpreter.NewIntValue(4),
		),
		value,
	)
}

func TestInterpretArrayInsert(t *testing.T) {

	inter := parseCheckAndInterpret(t, `
      fun test(): [Int] {
          let x = [1, 2, 3]
          x.insert(at: 1, 4)
          return x
      }
    `)

	value, err := inter.Invoke("test")
	require.Nil(t, err)

	assert.Equal(t,
		interpreter.NewArrayValueUnownedNonCopying(
			interpreter.NewIntValue(1),
			interpreter.NewIntValue(4),
			interpreter.NewIntValue(2),
			interpreter.NewIntValue(3),
		),
		value,
	)
}

func TestInterpretArrayRemove(t *testing.T) {

	inter := parseCheckAndInterpret(t, `
          let x = [1, 2, 3]
          let y = x.remove(at: 1)
    `)

	assert.Equal(t,
		interpreter.NewArrayValueUnownedNonCopying(
			interpreter.NewIntValue(1),
			interpreter.NewIntValue(3),
		),
		inter.Globals["x"].Value,
	)

	assert.Equal(t,
		interpreter.NewIntValue(2),
		inter.Globals["y"].Value,
	)
}

func TestInterpretArrayRemoveFirst(t *testing.T) {

	inter := parseCheckAndInterpret(t, `
          let x = [1, 2, 3]
          let y = x.removeFirst()
    `)

	assert.Equal(t,
		interpreter.NewArrayValueUnownedNonCopying(
			interpreter.NewIntValue(2),
			interpreter.NewIntValue(3),
		),
		inter.Globals["x"].Value,
	)

	assert.Equal(t,
		interpreter.NewIntValue(1),
		inter.Globals["y"].Value,
	)
}

func TestInterpretArrayRemoveLast(t *testing.T) {

	inter := parseCheckAndInterpret(t, `
          let x = [1, 2, 3]
          let y = x.removeLast()
    `)

	assert.Equal(t,
		interpreter.NewArrayValueUnownedNonCopying(
			interpreter.NewIntValue(1),
			interpreter.NewIntValue(2),
		),
		inter.Globals["x"].Value,
	)

	assert.Equal(t,
		interpreter.NewIntValue(3),
		inter.Globals["y"].Value,
	)
}

func TestInterpretArrayContains(t *testing.T) {

	inter := parseCheckAndInterpret(t, `
      fun doesContain(): Bool {
          let a = [1, 2]
          return a.contains(1)
      }

      fun doesNotContain(): Bool {
          let a = [1, 2]
          return a.contains(3)
      }
    `)

	value, err := inter.Invoke("doesContain")
	require.Nil(t, err)

	assert.Equal(t,
		interpreter.BoolValue(true),
		value,
	)

	value, err = inter.Invoke("doesNotContain")
	require.Nil(t, err)

	assert.Equal(t,
		interpreter.BoolValue(false),
		value,
	)
}

func TestInterpretStringConcat(t *testing.T) {

	inter := parseCheckAndInterpret(t, `
      fun test(): String {
          let a = "abc"
          return a.concat("def")
      }
    `)

	value, err := inter.Invoke("test")
	require.Nil(t, err)

	assert.Equal(t,
		interpreter.NewStringValue("abcdef"),
		value,
	)
}

func TestInterpretStringConcatBound(t *testing.T) {

	inter := parseCheckAndInterpret(t, `
      fun test(): String {
          let a = "abc"
          let b = a.concat
          return b("def")
      }
    `)

	value, err := inter.Invoke("test")
	require.Nil(t, err)

	assert.Equal(t,
		interpreter.NewStringValue("abcdef"),
		value,
	)
}

func TestInterpretDictionaryRemove(t *testing.T) {

	inter := parseCheckAndInterpret(t, `
      var removed: Int? = nil

      fun test(): {String: Int} {
          let x = {"abc": 1, "def": 2}
          removed = x.remove(key: "abc")
          return x
      }
    `)

	value, err := inter.Invoke("test")
	require.Nil(t, err)

	assert.Equal(t,
		interpreter.NewDictionaryValueUnownedNonCopying(
			interpreter.NewStringValue("def"), interpreter.NewIntValue(2),
		),
		value,
	)

	assert.Equal(t,
		interpreter.NewSomeValueOwningNonCopying(
			interpreter.NewIntValue(1),
		),
		inter.Globals["removed"].Value,
	)
}

func TestInterpretDictionaryInsert(t *testing.T) {

	inter := parseCheckAndInterpret(t, `
      var inserted: Int? = nil

      fun test(): {String: Int} {
          let x = {"abc": 1, "def": 2}
          inserted = x.insert(key: "abc", 3)
          return x
      }
    `)

	value, err := inter.Invoke("test")
	require.Nil(t, err)

	assert.Equal(t,
		interpreter.NewDictionaryValueUnownedNonCopying(
			interpreter.NewStringValue("abc"), interpreter.NewIntValue(3),
			interpreter.NewStringValue("def"), interpreter.NewIntValue(2),
		),
		value,
	)

	assert.Equal(t,
		interpreter.NewSomeValueOwningNonCopying(
			interpreter.NewIntValue(1),
		),
		inter.Globals["inserted"].Value,
	)
}

func TestInterpretDictionaryKeys(t *testing.T) {

	inter := parseCheckAndInterpret(t, `
      fun test(): [String] {
          let dict = {"def": 2, "abc": 1}
          dict.insert(key: "a", 3)
          return dict.keys
      }
    `)

	value, err := inter.Invoke("test")
	require.Nil(t, err)

	assert.Equal(t,
		interpreter.NewArrayValueUnownedNonCopying(
			interpreter.NewStringValue("def"),
			interpreter.NewStringValue("abc"),
			interpreter.NewStringValue("a"),
		),
		value,
	)
}

func TestInterpretDictionaryValues(t *testing.T) {

	inter := parseCheckAndInterpret(t, `
      fun test(): [Int] {
          let dict = {"def": 2, "abc": 1}
          dict.insert(key: "a", 3)
          return dict.values
      }
    `)

	value, err := inter.Invoke("test")
	require.Nil(t, err)

	assert.Equal(t,
		interpreter.NewArrayValueUnownedNonCopying(
			interpreter.NewIntValue(2),
			interpreter.NewIntValue(1),
			interpreter.NewIntValue(3),
		),
		value,
	)
}

func TestInterpretIntegerLiteralTypeConversionInVariableDeclaration(t *testing.T) {

	inter := parseCheckAndInterpret(t, `
        let x: Int8 = 1
    `)

	assert.Equal(t,
		interpreter.Int8Value(1),
		inter.Globals["x"].Value,
	)
}

func TestInterpretIntegerLiteralTypeConversionInVariableDeclarationOptional(t *testing.T) {

	inter := parseCheckAndInterpret(t, `
        let x: Int8? = 1
    `)

	assert.Equal(t,
		interpreter.NewSomeValueOwningNonCopying(
			interpreter.Int8Value(1),
		),
		inter.Globals["x"].Value,
	)
}

func TestInterpretIntegerLiteralTypeConversionInAssignment(t *testing.T) {

	inter := parseCheckAndInterpret(t, `
        var x: Int8 = 1
        fun test() {
            x = 2
        }
    `)

	assert.Equal(t,
		interpreter.Int8Value(1),
		inter.Globals["x"].Value,
	)

	_, err := inter.Invoke("test")
	require.Nil(t, err)

	assert.Equal(t,
		interpreter.Int8Value(2),
		inter.Globals["x"].Value,
	)
}

func TestInterpretIntegerLiteralTypeConversionInAssignmentOptional(t *testing.T) {

	inter := parseCheckAndInterpret(t, `
        var x: Int8? = 1
        fun test() {
            x = 2
        }
    `)

	assert.Equal(t,
		interpreter.NewSomeValueOwningNonCopying(
			interpreter.Int8Value(1),
		),
		inter.Globals["x"].Value,
	)

	_, err := inter.Invoke("test")
	require.Nil(t, err)

	assert.Equal(t,
		interpreter.NewSomeValueOwningNonCopying(
			interpreter.Int8Value(2),
		),
		inter.Globals["x"].Value,
	)
}

func TestInterpretIntegerLiteralTypeConversionInFunctionCallArgument(t *testing.T) {

	inter := parseCheckAndInterpret(t, `
        fun test(_ x: Int8): Int8 {
            return x
        }
        let x = test(1)
    `)

	assert.Equal(t,
		interpreter.Int8Value(1),
		inter.Globals["x"].Value,
	)
}

func TestInterpretIntegerLiteralTypeConversionInFunctionCallArgumentOptional(t *testing.T) {

	inter := parseCheckAndInterpret(t, `
        fun test(_ x: Int8?): Int8? {
            return x
        }
        let x = test(1)
    `)

	assert.Equal(t,
		interpreter.NewSomeValueOwningNonCopying(
			interpreter.Int8Value(1),
		),
		inter.Globals["x"].Value,
	)
}

func TestInterpretIntegerLiteralTypeConversionInReturn(t *testing.T) {

	inter := parseCheckAndInterpret(t, `
        fun test(): Int8 {
            return 1
        }
    `)

	value, err := inter.Invoke("test")
	require.Nil(t, err)

	assert.Equal(t,
		interpreter.Int8Value(1),
		value,
	)
}

func TestInterpretIntegerLiteralTypeConversionInReturnOptional(t *testing.T) {

	inter := parseCheckAndInterpret(t, `
        fun test(): Int8? {
            return 1
        }
    `)

	value, err := inter.Invoke("test")
	require.Nil(t, err)

	assert.Equal(t,
		interpreter.NewSomeValueOwningNonCopying(
			interpreter.Int8Value(1),
		),
		value,
	)
}

func TestInterpretIndirectDestroy(t *testing.T) {

	inter := parseCheckAndInterpret(t, `
      resource X {}

      fun test() {
          let x <- create X()
          destroy x
      }
    `)

	value, err := inter.Invoke("test")
	require.Nil(t, err)

	assert.Equal(t,
		interpreter.VoidValue{},
		value,
	)
}

func TestInterpretUnaryMove(t *testing.T) {

	inter := parseCheckAndInterpret(t, `
      resource X {}

      fun foo(x: <-X): <-X {
          return <-x
      }

      fun bar() {
          let x <- foo(x: <-create X())
          destroy x
      }
    `)

	value, err := inter.Invoke("bar")
	require.Nil(t, err)

	assert.Equal(t,
		interpreter.VoidValue{},
		value,
	)
}

func TestInterpretResourceMoveInArrayAndDestroy(t *testing.T) {

	inter := parseCheckAndInterpret(t, `
      var destroys = 0

      resource Foo {
          var bar: Int

          init(bar: Int) {
              self.bar = bar
          }

          destroy() {
              destroys = destroys + 1
          }
      }

      fun test(): Int {
          let foo1 <- create Foo(bar: 1)
          let foo2 <- create Foo(bar: 2)
          let foos <- [<-foo1, <-foo2]
          let bar = foos[1].bar
          destroy foos
          return bar
      }
    `)

	assert.Equal(t,
		interpreter.NewIntValue(0),
		inter.Globals["destroys"].Value,
	)

	value, err := inter.Invoke("test")
	require.Nil(t, err)

	assert.Equal(t,
		interpreter.NewIntValue(2),
		value,
	)

	assert.Equal(t,
		interpreter.NewIntValue(2),
		inter.Globals["destroys"].Value,
	)
}

func TestInterpretResourceMoveInDictionaryAndDestroy(t *testing.T) {

	inter := parseCheckAndInterpret(t, `
      var destroys = 0

      resource Foo {
          var bar: Int

          init(bar: Int) {
              self.bar = bar
          }

          destroy() {
              destroys = destroys + 1
          }
      }

      fun test() {
          let foo1 <- create Foo(bar: 1)
          let foo2 <- create Foo(bar: 2)
          let foos <- {"foo1": <-foo1, "foo2": <-foo2}
          destroy foos
      }
    `)

	require.Equal(t,
		interpreter.NewIntValue(0),
		inter.Globals["destroys"].Value,
	)

	_, err := inter.Invoke("test")
	require.Nil(t, err)

	assert.Equal(t,
		interpreter.NewIntValue(2),
		inter.Globals["destroys"].Value,
	)
}

func TestInterpretClosure(t *testing.T) {
	// Create a closure that increments and returns
	// a variable each time it is invoked.

	inter := parseCheckAndInterpret(t, `
        fun makeCounter(): ((): Int) {
            var count = 0
            return fun (): Int {
                count = count + 1
                return count
            }
        }

        let test = makeCounter()
    `)

	value, err := inter.Invoke("test")
	require.Nil(t, err)

	assert.Equal(t,
		interpreter.NewIntValue(1),
		value,
	)

	value, err = inter.Invoke("test")
	require.Nil(t, err)

	assert.Equal(t,
		interpreter.NewIntValue(2),
		value,
	)

	value, err = inter.Invoke("test")
	require.Nil(t, err)

	assert.Equal(t,
		interpreter.NewIntValue(3),
		value,
	)
}

// TestInterpretCompositeFunctionInvocationFromImportingProgram checks
// that member functions of imported composites can be invoked from an importing program.
// See https://github.com/dapperlabs/flow-go/issues/838
//
func TestInterpretCompositeFunctionInvocationFromImportingProgram(t *testing.T) {

	checkerImported, err := ParseAndCheck(t, `
      // function must have arguments
      pub fun x(x: Int) {}

      // invocation must be in composite
      pub struct Y {

          pub fun x() {
              x(x: 1)
          }
      }
    `)
	require.Nil(t, err)

	checkerImporting, err := ParseAndCheckWithOptions(t,
		`
          import Y from "imported"

          pub fun test() {
              // get member must bind using imported interpreter
              Y().x()
          }
        `,
		ParseAndCheckOptions{
			ImportResolver: func(location ast.Location) (program *ast.Program, e error) {
				assert.Equal(t,
					ImportedLocation,
					location,
				)
				return checkerImported.Program, nil
			},
		},
	)
	require.Nil(t, err)

	inter, err := interpreter.NewInterpreter(checkerImporting)
	require.Nil(t, err)

	err = inter.Interpret()
	require.Nil(t, err)

	_, err = inter.Invoke("test")
	require.Nil(t, err)
}

var storageValueDeclaration = map[string]sema.ValueDeclaration{
	"storage": stdlib.StandardLibraryValue{
		Name:       "storage",
		Type:       &sema.StorageType{},
		Kind:       common.DeclarationKindConstant,
		IsConstant: true,
	},
}

func TestInterpretStorage(t *testing.T) {

	storedValues := map[string]interpreter.OptionalValue{}

	// NOTE: Getter and Setter are very naive for testing purposes and don't remove nil values
	//

	getter := func(_ *interpreter.Interpreter, _ string, key string) interpreter.OptionalValue {
		value, ok := storedValues[key]
		if !ok {
			return interpreter.NilValue{}
		}
		return value
	}

	setter := func(_ *interpreter.Interpreter, _ string, key string, value interpreter.OptionalValue) {
		storedValues[key] = value
	}

	storageValue := interpreter.StorageValue{}

	inter := parseCheckAndInterpretWithOptions(t,
		`
          pub resource R {}

          pub fun test(): <-R? {
              let oldR <- storage[R] <- create R()
              destroy oldR

              let storedR <- storage[R] <- nil
              return <-storedR
          }
        `,
		ParseCheckAndInterpretOptions{
			CheckerOptions: []sema.Option{
				sema.WithPredeclaredValues(storageValueDeclaration),
			},
			Options: []interpreter.Option{
				interpreter.WithPredefinedValues(map[string]interpreter.Value{
					"storage": storageValue,
				}),
				interpreter.WithStorageReadHandler(getter),
				interpreter.WithStorageWriteHandler(setter),
				interpreter.WithStorageKeyHandlerFunc(
					func(_ *interpreter.Interpreter, _ string, indexingType sema.Type) string {
						return indexingType.String()
					},
				),
			},
		},
	)

	value, err := inter.Invoke("test")
	require.Nil(t, err)

<<<<<<< HEAD
	require.IsType(t,
		&interpreter.SomeValue{},
=======
	assert.Equal(t,
		interpreter.NewSomeValueOwningNonCopying(
			interpreter.NewIntValue(42),
		),
>>>>>>> 59b11e33
		value,
	)

	assert.IsType(t,
		&interpreter.CompositeValue{},
		value.(*interpreter.SomeValue).Value,
	)
}

func TestInterpretSwapVariables(t *testing.T) {

	inter := parseCheckAndInterpret(t, `
       fun test(): [Int] {
           var x = 2
           var y = 3
           x <-> y
           return [x, y]
       }
    `)

	value, err := inter.Invoke("test")
	require.Nil(t, err)

	assert.Equal(t,
		interpreter.NewArrayValueUnownedNonCopying(
			interpreter.NewIntValue(3),
			interpreter.NewIntValue(2),
		),
		value,
	)
}

func TestInterpretSwapArrayAndField(t *testing.T) {

	inter := parseCheckAndInterpret(t, `
       struct Foo {
           var bar: Int

           init(bar: Int) {
               self.bar = bar
           }
       }

       fun test(): [Int] {
           let foo = Foo(bar: 1)
           let nums = [2]
           foo.bar <-> nums[0]
           return [foo.bar, nums[0]]
       }
    `)

	value, err := inter.Invoke("test")
	require.Nil(t, err)

	assert.Equal(t,
		interpreter.NewArrayValueUnownedNonCopying(
			interpreter.NewIntValue(2),
			interpreter.NewIntValue(1),
		),
		value,
	)
}

func TestInterpretResourceDestroyExpressionNoDestructor(t *testing.T) {

	inter := parseCheckAndInterpret(t, `
       resource R {}

       fun test() {
           let r <- create R()
           destroy r
       }
    `)

	_, err := inter.Invoke("test")
	require.Nil(t, err)
}

func TestInterpretResourceDestroyExpressionDestructor(t *testing.T) {

	inter := parseCheckAndInterpret(t, `
       var ranDestructor = false

       resource R {
           destroy() {
               ranDestructor = true
           }
       }

       fun test() {
           let r <- create R()
           destroy r
       }
    `)

	assert.Equal(t,
		interpreter.BoolValue(false),
		inter.Globals["ranDestructor"].Value,
	)

	_, err := inter.Invoke("test")
	require.Nil(t, err)

	assert.Equal(t,
		interpreter.BoolValue(true),
		inter.Globals["ranDestructor"].Value,
	)
}

func TestInterpretResourceDestroyExpressionNestedResources(t *testing.T) {

	inter := parseCheckAndInterpret(t, `
      var ranDestructorA = false
      var ranDestructorB = false

      resource B {
          destroy() {
              ranDestructorB = true
          }
      }

      resource A {
          let b: <-B

          init(b: <-B) {
              self.b <- b
          }

          destroy() {
              ranDestructorA = true
              destroy self.b
          }
      }

      fun test() {
          let b <- create B()
          let a <- create A(b: <-b)
          destroy a
      }
    `)

	assert.Equal(t,
		interpreter.BoolValue(false),
		inter.Globals["ranDestructorA"].Value,
	)

	assert.Equal(t,
		interpreter.BoolValue(false),
		inter.Globals["ranDestructorB"].Value,
	)

	_, err := inter.Invoke("test")
	require.Nil(t, err)

	assert.Equal(t,
		interpreter.BoolValue(true),
		inter.Globals["ranDestructorA"].Value,
	)

	assert.Equal(t,
		interpreter.BoolValue(true),
		inter.Globals["ranDestructorB"].Value,
	)
}

func TestInterpretResourceDestroyArray(t *testing.T) {

	inter := parseCheckAndInterpret(t, `
      var destructionCount = 0

      resource R {
          destroy() {
              destructionCount = destructionCount + 1
          }
      }

      fun test() {
          let rs <- [<-create R(), <-create R()]
          destroy rs
      }
    `)

	require.Equal(t,
		interpreter.NewIntValue(0),
		inter.Globals["destructionCount"].Value,
	)

	_, err := inter.Invoke("test")
	require.Nil(t, err)

	assert.Equal(t,
		interpreter.NewIntValue(2),
		inter.Globals["destructionCount"].Value,
	)
}

func TestInterpretResourceDestroyDictionary(t *testing.T) {

	inter := parseCheckAndInterpret(t, `
      var destructionCount = 0

      resource R {
          destroy() {
              destructionCount = destructionCount + 1
          }
      }

      fun test() {
          let rs <- {"r1": <-create R(), "r2": <-create R()}
          destroy rs
      }
    `)

	require.Equal(t,
		interpreter.NewIntValue(0),
		inter.Globals["destructionCount"].Value,
	)

	_, err := inter.Invoke("test")
	require.Nil(t, err)

	assert.Equal(t,
		interpreter.NewIntValue(2),
		inter.Globals["destructionCount"].Value,
	)
}

func TestInterpretResourceDestroyOptionalSome(t *testing.T) {

	inter := parseCheckAndInterpret(t, `
      var destructionCount = 0

      resource R {
          destroy() {
              destructionCount = destructionCount + 1
          }
      }

      fun test() {
          let maybeR: <-R? <- create R()
          destroy maybeR
      }
    `)

	require.Equal(t,
		interpreter.NewIntValue(0),
		inter.Globals["destructionCount"].Value,
	)

	_, err := inter.Invoke("test")
	require.Nil(t, err)

	assert.Equal(t,
		interpreter.NewIntValue(1),
		inter.Globals["destructionCount"].Value,
	)
}

func TestInterpretResourceDestroyOptionalNil(t *testing.T) {

	inter := parseCheckAndInterpret(t, `
      var destructionCount = 0

      resource R {
          destroy() {
              destructionCount = destructionCount + 1
          }
      }

      fun test() {
          let maybeR: <-R? <- nil
          destroy maybeR
      }
    `)

	require.Equal(t,
		interpreter.NewIntValue(0),
		inter.Globals["destructionCount"].Value,
	)

	_, err := inter.Invoke("test")
	require.Nil(t, err)

	assert.Equal(t,
		interpreter.NewIntValue(0),
		inter.Globals["destructionCount"].Value,
	)
}

// TestInterpretResourceDestroyExpressionResourceInterfaceCondition tests that
// the resource interface's destructor is called, even if the conforming resource
// does not have an destructor
//
func TestInterpretResourceDestroyExpressionResourceInterfaceCondition(t *testing.T) {

	inter := parseCheckAndInterpret(t, `
      resource interface I {
          destroy() {
              pre { false }
          }
      }

      resource R: I {}

      fun test() {
          let r <- create R()
          destroy r
      }
    `)

	_, err := inter.Invoke("test")
	assert.IsType(t, &interpreter.ConditionError{}, err)
}

// TestInterpretInterfaceInitializer tests that the interface's initializer
// is called, even if the conforming composite does not have an initializer
//
func TestInterpretInterfaceInitializer(t *testing.T) {

	inter := parseCheckAndInterpret(t, `
      struct interface I {
          init() {
              pre { false }
          }
      }

      struct S: I {}

      fun test() {
          S()
      }
    `)

	_, err := inter.Invoke("test")
	assert.IsType(t, &interpreter.ConditionError{}, err)
}

func TestInterpretEmitEvent(t *testing.T) {
	var actualEvents []interpreter.EventValue

	inter := parseCheckAndInterpret(t,
		`
            event Transfer(to: Int, from: Int)
            event TransferAmount(to: Int, from: Int, amount: Int)

            fun test() {
              emit Transfer(to: 1, from: 2)
              emit Transfer(to: 3, from: 4)
              emit TransferAmount(to: 1, from: 2, amount: 100)
            }
            `,
	)

	inter.SetOnEventEmittedHandler(func(_ *interpreter.Interpreter, event interpreter.EventValue) {
		actualEvents = append(actualEvents, event)
	})

	_, err := inter.Invoke("test")
	require.Nil(t, err)

	expectedEvents := []interpreter.EventValue{
		{
			"Transfer",
			[]interpreter.EventField{
				{
					Identifier: "to",
					Value:      interpreter.NewIntValue(1),
				},
				{
					Identifier: "from",
					Value:      interpreter.NewIntValue(2),
				},
			},
			TestLocation,
		},
		{
			"Transfer",
			[]interpreter.EventField{
				{
					Identifier: "to",
					Value:      interpreter.NewIntValue(3),
				},
				{
					Identifier: "from",
					Value:      interpreter.NewIntValue(4),
				},
			},
			TestLocation,
		},
		{
			"TransferAmount",
			[]interpreter.EventField{
				{
					Identifier: "to",
					Value:      interpreter.NewIntValue(1),
				},
				{
					Identifier: "from",
					Value:      interpreter.NewIntValue(2),
				},
				{
					Identifier: "amount",
					Value:      interpreter.NewIntValue(100),
				},
			},
			TestLocation,
		},
	}

	assert.Equal(t, expectedEvents, actualEvents)
}

func TestInterpretSwapResourceDictionaryElementReturnSwapped(t *testing.T) {

	inter := parseCheckAndInterpret(t, `
      resource X {}

      fun test(): <-X? {
          let xs: <-{String: X} <- {}
          var x: <-X? <- create X()
          xs["foo"] <-> x
          destroy xs
          return <-x
      }
    `)

	value, err := inter.Invoke("test")
	require.Nil(t, err)

	assert.Equal(t,
		interpreter.NilValue{},
		value,
	)
}

func TestInterpretSwapResourceDictionaryElementReturnDictionary(t *testing.T) {

	inter := parseCheckAndInterpret(t, `
      resource X {}

      fun test(): <-{String: X} {
          let xs: <-{String: X} <- {}
          var x: <-X? <- create X()
          xs["foo"] <-> x
          destroy x
          return <-xs
      }
    `)

	value, err := inter.Invoke("test")
	require.Nil(t, err)

	require.IsType(t,
		&interpreter.DictionaryValue{},
		value,
	)

	foo := value.(*interpreter.DictionaryValue).
		Get(inter, interpreter.LocationRange{}, interpreter.NewStringValue("foo"))

	require.IsType(t,
		&interpreter.SomeValue{},
		foo,
	)

	assert.IsType(t,
		&interpreter.CompositeValue{},
		foo.(*interpreter.SomeValue).Value,
	)
}

func TestInterpretSwapResourceDictionaryElementRemoveUsingNil(t *testing.T) {

	inter := parseCheckAndInterpret(t, `
      resource X {}

      fun test(): <-X? {
          let xs: <-{String: X} <- {"foo": <-create X()}
          var x: <-X? <- nil
          xs["foo"] <-> x
          destroy xs
          return <-x
      }
    `)

	value, err := inter.Invoke("test")
	require.Nil(t, err)

	require.IsType(t,
		&interpreter.SomeValue{},
		value,
	)

	assert.IsType(t,
		&interpreter.CompositeValue{},
		value.(*interpreter.SomeValue).Value,
	)
}

func TestInterpretReferenceExpression(t *testing.T) {

	storageValue := interpreter.StorageValue{}

	inter := parseCheckAndInterpretWithOptions(t, `
          pub resource R {}

          pub fun test(): &R {
              return &storage[R] as R
          }
        `,
		ParseCheckAndInterpretOptions{
			CheckerOptions: []sema.Option{
				sema.WithPredeclaredValues(storageValueDeclaration),
			},
			Options: []interpreter.Option{
				interpreter.WithPredefinedValues(map[string]interpreter.Value{
					"storage": storageValue,
				}),
				interpreter.WithStorageKeyHandlerFunc(
					func(_ *interpreter.Interpreter, _ string, indexingType sema.Type) string {
						return indexingType.String()
					},
				),
			},
		},
	)

	value, err := inter.Invoke("test")
	require.Nil(t, err)

	require.IsType(t,
		&interpreter.ReferenceValue{},
		value,
	)

	rType := inter.Checker.GlobalTypes["R"].Type

	require.Equal(t,
		&interpreter.ReferenceValue{
			TargetStorageIdentifier: storageValue.Identifier,
			// TODO: improve
			TargetKey: rType.String(),
		},
		value,
	)
}

func TestInterpretReferenceUse(t *testing.T) {

	storedValues := map[string]interpreter.OptionalValue{}

	storageIdentifier := "test-account-storage"

	// NOTE: Getter and Setter are very naive for testing purposes and don't remove nil values
	getter := func(_ *interpreter.Interpreter, id string, key string) interpreter.OptionalValue {
		assert.Equal(t, storageIdentifier, id)

		value, ok := storedValues[key]
		if !ok {
			return interpreter.NilValue{}
		}
		return value
	}

	setter := func(_ *interpreter.Interpreter, id string, key string, value interpreter.OptionalValue) {
		assert.Equal(t, storageIdentifier, id)

		storedValues[key] = value
	}

	storageValue := interpreter.StorageValue{
		Identifier: storageIdentifier,
	}

	inter := parseCheckAndInterpretWithOptions(t, `
          pub resource R {
              pub(set) var x: Int

              init() {
                  self.x = 0
              }

              pub fun setX(_ newX: Int) {
                  self.x = newX
              }
          }

          pub fun test(): [Int] {
              var r: <-R? <- create R()
              storage[R] <-> r
              // there was no old value, but it must be discarded
              destroy r

              let ref1 = &storage[R] as R
              let ref2 = &storage[R] as R

              ref1.x = 1
              let x1 = ref1.x
              ref1.setX(2)
              let x2 = ref1.x

              let x3 = ref2.x
              return [x1, x2, x3]
          }
        `,
		ParseCheckAndInterpretOptions{
			CheckerOptions: []sema.Option{
				sema.WithPredeclaredValues(storageValueDeclaration),
			},
			Options: []interpreter.Option{
				interpreter.WithPredefinedValues(map[string]interpreter.Value{
					"storage": storageValue,
				}),
				interpreter.WithStorageReadHandler(getter),
				interpreter.WithStorageWriteHandler(setter),
				interpreter.WithStorageKeyHandlerFunc(
					func(_ *interpreter.Interpreter, _ string, indexingType sema.Type) string {
						return indexingType.String()
					},
				),
			},
		},
	)

	value, err := inter.Invoke("test")
	require.Nil(t, err)

	assert.Equal(t,
		interpreter.NewArrayValueUnownedNonCopying(
			interpreter.NewIntValue(1),
			interpreter.NewIntValue(2),
			interpreter.NewIntValue(2),
		),
		value,
	)
}

func TestInterpretReferenceUseAccess(t *testing.T) {

	storedValues := map[string]interpreter.OptionalValue{}

	storageIdentifier := "test-account-storage"

	// NOTE: Getter and Setter are very naive for testing purposes and don't remove nil values
	getter := func(_ *interpreter.Interpreter, id string, key string) interpreter.OptionalValue {
		assert.Equal(t, storageIdentifier, id)

		value, ok := storedValues[key]
		if !ok {
			return interpreter.NilValue{}
		}
		return value
	}

	setter := func(_ *interpreter.Interpreter, id string, key string, value interpreter.OptionalValue) {
		assert.Equal(t, storageIdentifier, id)

		storedValues[key] = value
	}

	storageValue := interpreter.StorageValue{
		Identifier: storageIdentifier,
	}

	inter := parseCheckAndInterpretWithOptions(t, `
          pub resource R {
              pub(set) var x: Int

              init() {
                  self.x = 0
              }

              pub fun setX(_ newX: Int) {
                  self.x = newX
              }
          }

          pub fun test(): [Int] {
              var rs: <-[R]? <- [<-create R()]
              storage[[R]] <-> rs
              // there was no old value, but it must be discarded
              destroy rs

              let ref = &storage[[R]] as [R]
              let x0 = ref[0].x
              ref[0].x = 1
              let x1 = ref[0].x
              ref[0].setX(2)
              let x2 = ref[0].x
              return [x0, x1, x2]
          }
        `,
		ParseCheckAndInterpretOptions{
			CheckerOptions: []sema.Option{
				sema.WithPredeclaredValues(storageValueDeclaration),
			},
			Options: []interpreter.Option{
				interpreter.WithPredefinedValues(map[string]interpreter.Value{
					"storage": storageValue,
				}),
				interpreter.WithStorageReadHandler(getter),
				interpreter.WithStorageWriteHandler(setter),
				interpreter.WithStorageKeyHandlerFunc(
					func(_ *interpreter.Interpreter, _ string, indexingType sema.Type) string {
						return indexingType.String()
					},
				),
			},
		},
	)

	value, err := inter.Invoke("test")
	require.Nil(t, err)

	assert.Equal(t,
		interpreter.NewArrayValueUnownedNonCopying(
			interpreter.NewIntValue(0),
			interpreter.NewIntValue(1),
			interpreter.NewIntValue(2),
		),
		value,
	)
}

func TestInterpretReferenceDereferenceFailure(t *testing.T) {

	storedValues := map[string]interpreter.OptionalValue{}

	storageIdentifier := "test-account-storage"

	// NOTE: Getter and Setter are very naive for testing purposes and don't remove nil values
	getter := func(_ *interpreter.Interpreter, id string, key string) interpreter.OptionalValue {
		assert.Equal(t, storageIdentifier, id)

		value, ok := storedValues[key]
		if !ok {
			return interpreter.NilValue{}
		}
		return value
	}

	setter := func(_ *interpreter.Interpreter, id string, key string, value interpreter.OptionalValue) {
		assert.Equal(t, storageIdentifier, id)

		storedValues[key] = value
	}

	storageValue := interpreter.StorageValue{
		Identifier: storageIdentifier,
	}

	inter := parseCheckAndInterpretWithOptions(t, `
          pub resource R {
              pub fun foo() {}
          }

          pub fun test() {
              let ref = &storage[R] as R
              ref.foo()
          }
        `,
		ParseCheckAndInterpretOptions{
			CheckerOptions: []sema.Option{
				sema.WithPredeclaredValues(storageValueDeclaration),
			},
			Options: []interpreter.Option{
				interpreter.WithPredefinedValues(map[string]interpreter.Value{
					"storage": storageValue,
				}),
				interpreter.WithStorageReadHandler(getter),
				interpreter.WithStorageWriteHandler(setter),
				interpreter.WithStorageKeyHandlerFunc(
					func(_ *interpreter.Interpreter, _ string, indexingType sema.Type) string {
						return indexingType.String()
					},
				),
			},
		},
	)

	_, err := inter.Invoke("test")
	assert.IsType(t, &interpreter.DereferenceError{}, err)
}

func TestInterpretInvalidForwardReferenceCall(t *testing.T) {

	// TODO: improve:
	//   - call to `g` should succeed, but access to `y` should fail with error
	//   - maybe make this a static error

	assert.Panics(t, func() {
		_ = parseCheckAndInterpret(t, `
          fun f(): Int {
             return g()
          }

          let x = f()
          let y = 0

          fun g(): Int {
              return y
          }
        `)
	})
}

func TestInterpretVariableDeclarationSecondValue(t *testing.T) {

	inter := parseCheckAndInterpret(t, `
      resource R {
          let id: Int
          init(id: Int) {
              self.id = id
          }
      }

      fun test(): <-[R?] {
          let x <- create R(id: 1)
          var ys <- {"r": <-create R(id: 2)}
          // NOTE: nested move is valid here
          let z <- ys["r"] <- x

          // NOTE: nested move is invalid here
          let r <- ys.remove(key: "r")

          destroy ys

          return <-[<-z, <-r]
      }
    `)

	value, err := inter.Invoke("test")
	require.Nil(t, err)

	require.IsType(t,
		&interpreter.ArrayValue{},
		value,
	)

	values := value.(*interpreter.ArrayValue).Values

	require.IsType(t,
		&interpreter.SomeValue{},
		values[0],
	)

	firstValue := values[0].(*interpreter.SomeValue).Value

	require.IsType(t,
		&interpreter.CompositeValue{},
		firstValue,
	)

	firstResource := firstValue.(*interpreter.CompositeValue)

	assert.Equal(t,
		firstResource.GetField("id"),
		interpreter.NewIntValue(2),
	)

	require.IsType(t,
		&interpreter.SomeValue{},
		values[1],
	)

	secondValue := values[1].(*interpreter.SomeValue).Value

	require.IsType(t,
		&interpreter.CompositeValue{},
		secondValue,
	)

	secondResource := secondValue.(*interpreter.CompositeValue)

	assert.Equal(t,
		secondResource.GetField("id"),
		interpreter.NewIntValue(1),
	)
}

func TestInterpretIntegerConversions(t *testing.T) {

	inter := parseCheckAndInterpret(t, `
      let x: Int8 = 100
      let y = Int8(90) + Int8(10)
      let z = y == x
    `)

	assert.Equal(t,
		interpreter.Int8Value(100),
		inter.Globals["x"].Value,
	)

	assert.Equal(t,
		interpreter.Int8Value(100),
		inter.Globals["y"].Value,
	)

	assert.Equal(t,
		interpreter.BoolValue(true),
		inter.Globals["z"].Value,
	)
}

func TestInterpretAddressConversion(t *testing.T) {

	inter := parseCheckAndInterpret(t, `
      let x: Address = 0x1
      let y = Address(0x2)
    `)

	assert.Equal(t,
		interpreter.AddressValue{0x0, 0x0, 0x0, 0x0, 0x0, 0x0, 0x0, 0x0, 0x0, 0x0, 0x0, 0x0, 0x0, 0x0, 0x0, 0x0, 0x0, 0x0, 0x0, 0x1},
		inter.Globals["x"].Value,
	)

	assert.Equal(t,
		interpreter.AddressValue{0x0, 0x0, 0x0, 0x0, 0x0, 0x0, 0x0, 0x0, 0x0, 0x0, 0x0, 0x0, 0x0, 0x0, 0x0, 0x0, 0x0, 0x0, 0x0, 0x2},
		inter.Globals["y"].Value,
	)
}

func TestInterpretCastingIntLiteralToInt8(t *testing.T) {

	inter := parseCheckAndInterpret(t, `
      let x = 42 as Int8
    `)

	assert.Equal(t,
		interpreter.Int8Value(42),
		inter.Globals["x"].Value,
	)
}

func TestInterpretCastingIntLiteralToAny(t *testing.T) {

	inter := parseCheckAndInterpret(t, `
      let x = 42 as Any
    `)

	assert.Equal(t,
		interpreter.NewAnyValueOwningNonCopying(
			interpreter.NewIntValue(42),
			&sema.IntType{},
		),
		inter.Globals["x"].Value,
	)
}

func TestInterpretCastingIntLiteralToOptional(t *testing.T) {

	inter := parseCheckAndInterpret(t, `
      let x = 42 as Int?
    `)

	assert.Equal(t,
		interpreter.NewSomeValueOwningNonCopying(interpreter.NewIntValue(42)),
		inter.Globals["x"].Value,
	)
}

func TestInterpretOptionalChainingFieldRead(t *testing.T) {

	inter := parseCheckAndInterpret(t,
		`
          struct Test {
              let x: Int

              init(x: Int) {
                  self.x = x
              }
          }

          let test1: Test? = nil
          let x1 = test1?.x

          let test2: Test? = Test(x: 42)
          let x2 = test2?.x
        `,
	)

	assert.Equal(t,
		interpreter.NilValue{},
		inter.Globals["x1"].Value,
	)

	assert.Equal(t,
		interpreter.NewSomeValueOwningNonCopying(
			interpreter.NewIntValue(42),
		),
		inter.Globals["x2"].Value,
	)
}

func TestInterpretOptionalChainingFunctionRead(t *testing.T) {

	inter := parseCheckAndInterpret(t,
		`
          struct Test {
              fun x(): Int {
                  return 42
              }
          }

          let test1: Test? = nil
          let x1 = test1?.x

          let test2: Test? = Test()
          let x2 = test2?.x
        `,
	)

	assert.Equal(t,
		interpreter.NilValue{},
		inter.Globals["x1"].Value,
	)

	require.IsType(t,
		&interpreter.SomeValue{},
		inter.Globals["x2"].Value,
	)

	assert.IsType(t,
		interpreter.HostFunctionValue{},
		inter.Globals["x2"].Value.(*interpreter.SomeValue).Value,
	)
}

func TestInterpretOptionalChainingFunctionCall(t *testing.T) {

	inter := parseCheckAndInterpret(t,
		`
         struct Test {
             fun x(): Int {
                 return 42
             }
         }

         let test1: Test? = nil
         let x1 = test1?.x()

         let test2: Test? = Test()
         let x2 = test2?.x()
       `,
	)

	assert.Equal(t,
		interpreter.NilValue{},
		inter.Globals["x1"].Value,
	)

	assert.Equal(t,
		interpreter.NewSomeValueOwningNonCopying(
			interpreter.NewIntValue(42),
		),
		inter.Globals["x2"].Value,
	)
}

// TestInterpretStorageResourceMoveRemovalInSwap tests that reading but also
// resource moving from storage results in a deletion from storage,
// when the storage index expression is located in a swap statement
//
func TestInterpretStorageResourceMoveRemovalInSwap(t *testing.T) {

	allStoredValues := map[string]map[string]interpreter.OptionalValue{}

	// NOTE: Getter and Setter are very naive for testing purposes and don't remove nil values
	getter := func(_ *interpreter.Interpreter, id string, key string) interpreter.OptionalValue {
		storedValues := allStoredValues[id]
		if storedValues == nil {
			storedValues = map[string]interpreter.OptionalValue{}
			allStoredValues[id] = storedValues
		}

		value, ok := storedValues[key]
		if !ok {
			return interpreter.NilValue{}
		}
		return value
	}

	setter := func(_ *interpreter.Interpreter, id string, key string, value interpreter.OptionalValue) {
		storedValues := allStoredValues[id]
		if storedValues == nil {
			storedValues = map[string]interpreter.OptionalValue{}
			allStoredValues[id] = storedValues
		}

		storedValues[key] = value
	}

	storageIdentifier1 := "storage1"
	storageValue1 := interpreter.StorageValue{
		Identifier: storageIdentifier1,
	}

	storageIdentifier2 := "storage2"
	storageValue2 := interpreter.StorageValue{
		Identifier: storageIdentifier2,
	}

	inter := parseCheckAndInterpretWithOptions(t, `
          pub resource R {}

          pub fun test() {
              var r: <-R? <- nil
              storage1[R] <-> r
              storage2[R] <-> r
              // there was no old value, but it must be discarded
              destroy r
          }
        `,
		ParseCheckAndInterpretOptions{
			CheckerOptions: []sema.Option{
				sema.WithPredeclaredValues(
					map[string]sema.ValueDeclaration{
						"storage1": stdlib.StandardLibraryValue{
							Name:       "storage1",
							Type:       &sema.StorageType{},
							Kind:       common.DeclarationKindConstant,
							IsConstant: true,
						},
						"storage2": stdlib.StandardLibraryValue{
							Name:       "storage2",
							Type:       &sema.StorageType{},
							Kind:       common.DeclarationKindConstant,
							IsConstant: true,
						},
					},
				),
			},
			Options: []interpreter.Option{
				interpreter.WithPredefinedValues(map[string]interpreter.Value{
					"storage1": storageValue1,
					"storage2": storageValue2,
				}),
				interpreter.WithStorageReadHandler(getter),
				interpreter.WithStorageWriteHandler(setter),
				interpreter.WithStorageKeyHandlerFunc(
					func(_ *interpreter.Interpreter, _ string, indexingType sema.Type) string {
						return indexingType.String()
					},
				),
			},
<<<<<<< HEAD
		},
	)

	const rTypeIdentifier = "R"

	originalValue := &interpreter.CompositeValue{
		Identifier: rTypeIdentifier,
		Kind:       common.CompositeKindResource,
		Fields:     map[string]interpreter.Value{},
		Owner:      storageIdentifier1,
	}

	allStoredValues[storageIdentifier1] = map[string]interpreter.OptionalValue{
		rTypeIdentifier: interpreter.NewSomeValueOwningNonCopying(
			originalValue,
		),
	}

	_, err := inter.Invoke("test")
	require.Nil(t, err)

	// Assert the ownership of the resource changed to account 2

	assert.Equal(t,
		storageIdentifier2,
		originalValue.GetOwner(),
	)

	// Assert the resource was removed from storage of account 1

	storedValue1 := allStoredValues[storageIdentifier1][rTypeIdentifier]

	assert.Equal(t,
		interpreter.NilValue{},
		storedValue1,
	)

	// Assert the resource was moved into storage of account 2

	storedValue2 := allStoredValues[storageIdentifier2][rTypeIdentifier]

	assert.Equal(t,
		storageIdentifier2,
		storedValue2.(*interpreter.SomeValue).Value.GetOwner(),
	)

	require.IsType(t,
		&interpreter.SomeValue{},
		storedValue2,
	)

	assert.Equal(t,
		storageIdentifier2,
		storedValue2.(*interpreter.SomeValue).Value.GetOwner(),
	)
}

// TestInterpretStorageResourceMoveRemovalInVariableDeclaration tests that reading but also
// resource moving from storage results in a deletion from storage,
// when the storage index expression is located in a variable declaration
//
func TestInterpretStorageResourceMoveRemovalInVariableDeclaration(t *testing.T) {

	allStoredValues := map[string]map[string]interpreter.OptionalValue{}

	// NOTE: Getter and Setter are very naive for testing purposes and don't remove nil values
	getter := func(_ *interpreter.Interpreter, id string, key string) interpreter.OptionalValue {
		storedValues := allStoredValues[id]
		if storedValues == nil {
			storedValues = map[string]interpreter.OptionalValue{}
			allStoredValues[id] = storedValues
		}

		value, ok := storedValues[key]
		if !ok {
			return interpreter.NilValue{}
		}
		return value
	}

	setter := func(_ *interpreter.Interpreter, id string, key string, value interpreter.OptionalValue) {
		storedValues := allStoredValues[id]
		if storedValues == nil {
			storedValues = map[string]interpreter.OptionalValue{}
			allStoredValues[id] = storedValues
		}

		storedValues[key] = value
	}

	storageIdentifier1 := "storage1"
	storageValue1 := interpreter.StorageValue{
		Identifier: storageIdentifier1,
	}

	storageIdentifier2 := "storage2"
	storageValue2 := interpreter.StorageValue{
		Identifier: storageIdentifier2,
	}

	inter := parseCheckAndInterpretWithOptions(t, `
          pub resource R {}

          pub fun test() {
              let r <- storage1[R] <- nil
              let r2 <- storage2[R] <- r
              // there was no old value, but it must be discarded
              destroy r2
          }
        `,
		ParseCheckAndInterpretOptions{
			CheckerOptions: []sema.Option{
				sema.WithPredeclaredValues(
					map[string]sema.ValueDeclaration{
						"storage1": stdlib.StandardLibraryValue{
							Name:       "storage1",
							Type:       &sema.StorageType{},
							Kind:       common.DeclarationKindConstant,
							IsConstant: true,
						},
						"storage2": stdlib.StandardLibraryValue{
							Name:       "storage2",
							Type:       &sema.StorageType{},
							Kind:       common.DeclarationKindConstant,
							IsConstant: true,
						},
					},
				),
			},
			Options: []interpreter.Option{
				interpreter.WithPredefinedValues(map[string]interpreter.Value{
					"storage1": storageValue1,
					"storage2": storageValue2,
				}),
				interpreter.WithStorageReadHandler(getter),
				interpreter.WithStorageWriteHandler(setter),
				interpreter.WithStorageKeyHandlerFunc(
					func(_ *interpreter.Interpreter, _ string, indexingType sema.Type) string {
						return indexingType.String()
					},
				),
			},
=======
>>>>>>> 59b11e33
		},
	)

	const rTypeIdentifier = "R"

	originalValue := &interpreter.CompositeValue{
		Identifier: rTypeIdentifier,
		Kind:       common.CompositeKindResource,
		Fields:     map[string]interpreter.Value{},
		Owner:      storageIdentifier1,
	}

	allStoredValues[storageIdentifier1] = map[string]interpreter.OptionalValue{
		rTypeIdentifier: interpreter.NewSomeValueOwningNonCopying(
			originalValue,
		),
	}

	_, err := inter.Invoke("test")
	require.Nil(t, err)

	// Assert the ownership of the resource changed to account 2

	assert.Equal(t,
		storageIdentifier2,
		originalValue.GetOwner(),
	)

	// Assert the resource was removed from storage of account 1

	storedValue1 := allStoredValues[storageIdentifier1][rTypeIdentifier]

	assert.Equal(t,
		interpreter.NilValue{},
		storedValue1,
	)

	// Assert the resource was moved into storage of account 2

	storedValue2 := allStoredValues[storageIdentifier2][rTypeIdentifier]

	assert.Equal(t,
		storageIdentifier2,
		storedValue2.(*interpreter.SomeValue).Value.GetOwner(),
	)

	require.IsType(t,
		&interpreter.SomeValue{},
		storedValue2,
	)

	assert.Equal(t,
		storageIdentifier2,
		storedValue2.(*interpreter.SomeValue).Value.GetOwner(),
	)
<<<<<<< HEAD
=======
}

// TestInterpretStorageResourceMoveRemovalInVariableDeclaration tests that reading but also
// resource moving from storage results in a deletion from storage,
// when the storage index expression is located in a variable declaration
//
func TestInterpretStorageResourceMoveRemovalInVariableDeclaration(t *testing.T) {

	allStoredValues := map[string]map[string]interpreter.OptionalValue{}

	// NOTE: Getter and Setter are very naive for testing purposes and don't remove nil values
	getter := func(_ *interpreter.Interpreter, id string, key string) interpreter.OptionalValue {
		storedValues := allStoredValues[id]
		if storedValues == nil {
			storedValues = map[string]interpreter.OptionalValue{}
			allStoredValues[id] = storedValues
		}

		value, ok := storedValues[key]
		if !ok {
			return interpreter.NilValue{}
		}
		return value
	}

	setter := func(_ *interpreter.Interpreter, id string, key string, value interpreter.OptionalValue) {
		storedValues := allStoredValues[id]
		if storedValues == nil {
			storedValues = map[string]interpreter.OptionalValue{}
			allStoredValues[id] = storedValues
		}

		storedValues[key] = value
	}

	storageIdentifier1 := "storage1"
	storageValue1 := interpreter.StorageValue{
		Identifier: storageIdentifier1,
	}

	storageIdentifier2 := "storage2"
	storageValue2 := interpreter.StorageValue{
		Identifier: storageIdentifier2,
	}

	inter := parseCheckAndInterpretWithOptions(t, `
          pub resource R {}

          pub fun test() {
              let r <- storage1[R] <- nil
              let r2 <- storage2[R] <- r
              // there was no old value, but it must be discarded
              destroy r2
          }
        `,
		ParseCheckAndInterpretOptions{
			CheckerOptions: []sema.Option{
				sema.WithPredeclaredValues(
					map[string]sema.ValueDeclaration{
						"storage1": stdlib.StandardLibraryValue{
							Name:       "storage1",
							Type:       &sema.StorageType{},
							Kind:       common.DeclarationKindConstant,
							IsConstant: true,
						},
						"storage2": stdlib.StandardLibraryValue{
							Name:       "storage2",
							Type:       &sema.StorageType{},
							Kind:       common.DeclarationKindConstant,
							IsConstant: true,
						},
					},
				),
			},
			Options: []interpreter.Option{
				interpreter.WithPredefinedValues(map[string]interpreter.Value{
					"storage1": storageValue1,
					"storage2": storageValue2,
				}),
				interpreter.WithStorageReadHandler(getter),
				interpreter.WithStorageWriteHandler(setter),
				interpreter.WithStorageKeyHandlerFunc(
					func(_ *interpreter.Interpreter, _ string, indexingType sema.Type) string {
						return indexingType.String()
					},
				),
			},
		},
	)

	const rTypeIdentifier = "R"

	originalValue := &interpreter.CompositeValue{
		Identifier: rTypeIdentifier,
		Kind:       common.CompositeKindResource,
		Fields:     map[string]interpreter.Value{},
		Owner:      storageIdentifier1,
	}

	allStoredValues[storageIdentifier1] = map[string]interpreter.OptionalValue{
		rTypeIdentifier: interpreter.NewSomeValueOwningNonCopying(
			originalValue,
		),
	}

	_, err := inter.Invoke("test")
	require.Nil(t, err)

	// Assert the ownership of the resource changed to account 2

	assert.Equal(t,
		storageIdentifier2,
		originalValue.GetOwner(),
	)

	// Assert the resource was removed from storage of account 1

	storedValue1 := allStoredValues[storageIdentifier1][rTypeIdentifier]

	assert.Equal(t,
		interpreter.NilValue{},
		storedValue1,
	)

	// Assert the resource was moved into storage of account 2

	storedValue2 := allStoredValues[storageIdentifier2][rTypeIdentifier]

	assert.Equal(t,
		storageIdentifier2,
		storedValue2.(*interpreter.SomeValue).Value.GetOwner(),
	)

	require.IsType(t,
		&interpreter.SomeValue{},
		storedValue2,
	)

	assert.Equal(t,
		storageIdentifier2,
		storedValue2.(*interpreter.SomeValue).Value.GetOwner(),
	)
}

func TestInterpretOptionalChainingFieldReadAndNilCoalescing(t *testing.T) {

	standardLibraryFunctions :=
		stdlib.StandardLibraryFunctions{
			stdlib.PanicFunction,
		}

	valueDeclarations := standardLibraryFunctions.ToValueDeclarations()
	predefinedValues := standardLibraryFunctions.ToValues

	inter := parseCheckAndInterpretWithOptions(t,
		`
          struct Test {
              let x: Int

              init(x: Int) {
                  self.x = x
              }
          }

          let test: Test? = Test(x: 42)
          let x = test?.x ?? panic("nil")
        `,
		ParseCheckAndInterpretOptions{
			CheckerOptions: []sema.Option{
				sema.WithPredeclaredValues(valueDeclarations),
				sema.WithAccessCheckMode(sema.AccessCheckModeNotSpecifiedUnrestricted),
			},
			Options: []interpreter.Option{
				interpreter.WithPredefinedValues(predefinedValues()),
			},
		},
	)

	assert.Equal(t,
		inter.Globals["x"].Value,
		interpreter.NewIntValue(42),
	)
}

func TestInterpretOptionalChainingFunctionCallAndNilCoalescing(t *testing.T) {

	standardLibraryFunctions :=
		stdlib.StandardLibraryFunctions{
			stdlib.PanicFunction,
		}

	valueDeclarations := standardLibraryFunctions.ToValueDeclarations()
	predefinedValues := standardLibraryFunctions.ToValues

	inter := parseCheckAndInterpretWithOptions(t,
		`
          struct Test {
              fun x(): Int {
                  return 42
              }
          }

          let test: Test? = Test()
          let x = test?.x() ?? panic("nil")
        `,
		ParseCheckAndInterpretOptions{
			CheckerOptions: []sema.Option{
				sema.WithPredeclaredValues(valueDeclarations),
				sema.WithAccessCheckMode(sema.AccessCheckModeNotSpecifiedUnrestricted),
			},
			Options: []interpreter.Option{
				interpreter.WithPredefinedValues(predefinedValues()),
			},
		},
	)

	assert.Equal(t,
		inter.Globals["x"].Value,
		interpreter.NewIntValue(42),
	)
>>>>>>> 59b11e33
}<|MERGE_RESOLUTION|>--- conflicted
+++ resolved
@@ -4812,15 +4812,8 @@
 	value, err := inter.Invoke("test")
 	require.Nil(t, err)
 
-<<<<<<< HEAD
 	require.IsType(t,
 		&interpreter.SomeValue{},
-=======
-	assert.Equal(t,
-		interpreter.NewSomeValueOwningNonCopying(
-			interpreter.NewIntValue(42),
-		),
->>>>>>> 59b11e33
 		value,
 	)
 
@@ -5966,7 +5959,6 @@
 					},
 				),
 			},
-<<<<<<< HEAD
 		},
 	)
 
@@ -6022,152 +6014,6 @@
 		storageIdentifier2,
 		storedValue2.(*interpreter.SomeValue).Value.GetOwner(),
 	)
-}
-
-// TestInterpretStorageResourceMoveRemovalInVariableDeclaration tests that reading but also
-// resource moving from storage results in a deletion from storage,
-// when the storage index expression is located in a variable declaration
-//
-func TestInterpretStorageResourceMoveRemovalInVariableDeclaration(t *testing.T) {
-
-	allStoredValues := map[string]map[string]interpreter.OptionalValue{}
-
-	// NOTE: Getter and Setter are very naive for testing purposes and don't remove nil values
-	getter := func(_ *interpreter.Interpreter, id string, key string) interpreter.OptionalValue {
-		storedValues := allStoredValues[id]
-		if storedValues == nil {
-			storedValues = map[string]interpreter.OptionalValue{}
-			allStoredValues[id] = storedValues
-		}
-
-		value, ok := storedValues[key]
-		if !ok {
-			return interpreter.NilValue{}
-		}
-		return value
-	}
-
-	setter := func(_ *interpreter.Interpreter, id string, key string, value interpreter.OptionalValue) {
-		storedValues := allStoredValues[id]
-		if storedValues == nil {
-			storedValues = map[string]interpreter.OptionalValue{}
-			allStoredValues[id] = storedValues
-		}
-
-		storedValues[key] = value
-	}
-
-	storageIdentifier1 := "storage1"
-	storageValue1 := interpreter.StorageValue{
-		Identifier: storageIdentifier1,
-	}
-
-	storageIdentifier2 := "storage2"
-	storageValue2 := interpreter.StorageValue{
-		Identifier: storageIdentifier2,
-	}
-
-	inter := parseCheckAndInterpretWithOptions(t, `
-          pub resource R {}
-
-          pub fun test() {
-              let r <- storage1[R] <- nil
-              let r2 <- storage2[R] <- r
-              // there was no old value, but it must be discarded
-              destroy r2
-          }
-        `,
-		ParseCheckAndInterpretOptions{
-			CheckerOptions: []sema.Option{
-				sema.WithPredeclaredValues(
-					map[string]sema.ValueDeclaration{
-						"storage1": stdlib.StandardLibraryValue{
-							Name:       "storage1",
-							Type:       &sema.StorageType{},
-							Kind:       common.DeclarationKindConstant,
-							IsConstant: true,
-						},
-						"storage2": stdlib.StandardLibraryValue{
-							Name:       "storage2",
-							Type:       &sema.StorageType{},
-							Kind:       common.DeclarationKindConstant,
-							IsConstant: true,
-						},
-					},
-				),
-			},
-			Options: []interpreter.Option{
-				interpreter.WithPredefinedValues(map[string]interpreter.Value{
-					"storage1": storageValue1,
-					"storage2": storageValue2,
-				}),
-				interpreter.WithStorageReadHandler(getter),
-				interpreter.WithStorageWriteHandler(setter),
-				interpreter.WithStorageKeyHandlerFunc(
-					func(_ *interpreter.Interpreter, _ string, indexingType sema.Type) string {
-						return indexingType.String()
-					},
-				),
-			},
-=======
->>>>>>> 59b11e33
-		},
-	)
-
-	const rTypeIdentifier = "R"
-
-	originalValue := &interpreter.CompositeValue{
-		Identifier: rTypeIdentifier,
-		Kind:       common.CompositeKindResource,
-		Fields:     map[string]interpreter.Value{},
-		Owner:      storageIdentifier1,
-	}
-
-	allStoredValues[storageIdentifier1] = map[string]interpreter.OptionalValue{
-		rTypeIdentifier: interpreter.NewSomeValueOwningNonCopying(
-			originalValue,
-		),
-	}
-
-	_, err := inter.Invoke("test")
-	require.Nil(t, err)
-
-	// Assert the ownership of the resource changed to account 2
-
-	assert.Equal(t,
-		storageIdentifier2,
-		originalValue.GetOwner(),
-	)
-
-	// Assert the resource was removed from storage of account 1
-
-	storedValue1 := allStoredValues[storageIdentifier1][rTypeIdentifier]
-
-	assert.Equal(t,
-		interpreter.NilValue{},
-		storedValue1,
-	)
-
-	// Assert the resource was moved into storage of account 2
-
-	storedValue2 := allStoredValues[storageIdentifier2][rTypeIdentifier]
-
-	assert.Equal(t,
-		storageIdentifier2,
-		storedValue2.(*interpreter.SomeValue).Value.GetOwner(),
-	)
-
-	require.IsType(t,
-		&interpreter.SomeValue{},
-		storedValue2,
-	)
-
-	assert.Equal(t,
-		storageIdentifier2,
-		storedValue2.(*interpreter.SomeValue).Value.GetOwner(),
-	)
-<<<<<<< HEAD
-=======
 }
 
 // TestInterpretStorageResourceMoveRemovalInVariableDeclaration tests that reading but also
@@ -6388,5 +6234,4 @@
 		inter.Globals["x"].Value,
 		interpreter.NewIntValue(42),
 	)
->>>>>>> 59b11e33
 }