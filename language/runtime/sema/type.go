package sema

import (
	"fmt"
	"math"
	"math/big"
	"strings"

	"github.com/dapperlabs/flow-go/language/runtime/ast"
	"github.com/dapperlabs/flow-go/language/runtime/common"
	"github.com/dapperlabs/flow-go/language/runtime/errors"
	"github.com/dapperlabs/flow-go/sdk/abi/types"
)

type Type interface {
	isType()
	String() string
	Equal(other Type) bool
	IsResourceType() bool
	IsInvalidType() bool
}

type ExportableType interface {
	Export() types.Type
}

// ValueIndexableType

type ValueIndexableType interface {
	Type
	isValueIndexableType() bool
	ElementType(isAssignment bool) Type
	IndexingType() Type
}

// TypeIndexableType

type TypeIndexableType interface {
	Type
	isTypeIndexableType()
	ElementType(indexingType Type, isAssignment bool) Type
}

// TypeAnnotation

type TypeAnnotation struct {
	Move bool
	Type Type
}

func (a *TypeAnnotation) Export() types.Annotation {
	return types.Annotation{
		IsMove: a.Move,
		Type:   a.Type.(ExportableType).Export(),
	}
}

func (a *TypeAnnotation) String() string {
	if a.Move {
		return fmt.Sprintf("<-%s", a.Type)
	} else {
		return fmt.Sprint(a.Type)
	}
}

func (a *TypeAnnotation) Equal(other *TypeAnnotation) bool {
	return a.Move == other.Move &&
		a.Type.Equal(other.Type)
}

func NewTypeAnnotation(ty Type) *TypeAnnotation {
	return &TypeAnnotation{
		Move: ty.IsResourceType(),
		Type: ty,
	}
}

func NewTypeAnnotations(types ...Type) []*TypeAnnotation {
	typeAnnotations := make([]*TypeAnnotation, len(types))
	for i, ty := range types {
		typeAnnotations[i] = NewTypeAnnotation(ty)
	}
	return typeAnnotations
}

// AnyType represents the top type
type AnyType struct{}

func (*AnyType) isType() {}

func (*AnyType) String() string {
	return "Any"
}

func (*AnyType) Equal(other Type) bool {
	_, ok := other.(*AnyType)
	return ok
}

func (*AnyType) IsResourceType() bool {
	return false
}

func (*AnyType) IsInvalidType() bool {
	return false
}

// NeverType represents the bottom type
type NeverType struct{}

func (*NeverType) isType() {}

func (*NeverType) String() string {
	return "Never"
}

func (*NeverType) Equal(other Type) bool {
	_, ok := other.(*NeverType)
	return ok
}

func (*NeverType) IsResourceType() bool {
	return false
}

func (*NeverType) IsInvalidType() bool {
	return false
}

// VoidType represents the void type
type VoidType struct{}

func (*VoidType) isType() {}

func (*VoidType) Export() types.Type {
	return types.Void{}
}

func (*VoidType) String() string {
	return "Void"
}

func (*VoidType) Equal(other Type) bool {
	_, ok := other.(*VoidType)
	return ok
}

func (*VoidType) IsResourceType() bool {
	return false
}

func (*VoidType) IsInvalidType() bool {
	return false
}

// InvalidType represents a type that is invalid.
// It is the result of type checking failing and
// can't be expressed in programs.
//
type InvalidType struct{}

func (*InvalidType) isType() {}

func (*InvalidType) String() string {
	return "<<invalid>>"
}

func (*InvalidType) Equal(other Type) bool {
	_, ok := other.(*InvalidType)
	return ok
}

func (*InvalidType) IsResourceType() bool {
	return false
}

func (*InvalidType) IsInvalidType() bool {
	return true
}

// OptionalType represents the optional variant of another type
type OptionalType struct {
	Type Type
}

func (*OptionalType) isType() {}

func (t *OptionalType) String() string {
	if t.Type == nil {
		return "optional"
	}
	return fmt.Sprintf("%s?", t.Type)
}

func (t *OptionalType) Equal(other Type) bool {
	otherOptional, ok := other.(*OptionalType)
	if !ok {
		return false
	}
	return t.Type.Equal(otherOptional.Type)
}

func (t *OptionalType) IsResourceType() bool {
	return t.Type.IsResourceType()
}

func (t *OptionalType) IsInvalidType() bool {
	return t.Type.IsInvalidType()
}

// BoolType represents the boolean type
type BoolType struct{}

func (*BoolType) isType() {}

func (*BoolType) Export() types.Type {
	return types.Bool{}
}

func (*BoolType) String() string {
	return "Bool"
}

func (*BoolType) Equal(other Type) bool {
	_, ok := other.(*BoolType)
	return ok
}

func (*BoolType) IsResourceType() bool {
	return false
}

func (*BoolType) IsInvalidType() bool {
	return false
}

// CharacterType represents the character type

type CharacterType struct{}

func (*CharacterType) isType() {}

func (*CharacterType) String() string {
	return "Character"
}

func (*CharacterType) Equal(other Type) bool {
	_, ok := other.(*CharacterType)
	return ok
}

func (*CharacterType) IsResourceType() bool {
	return false
}

func (*CharacterType) IsInvalidType() bool {
	return false
}

// StringType represents the string type
type StringType struct{}

func (*StringType) isType() {}

func (*StringType) Export() types.Type {
	return types.String{}
}

func (*StringType) String() string {
	return "String"
}

func (*StringType) Equal(other Type) bool {
	_, ok := other.(*StringType)
	return ok
}

func (*StringType) IsResourceType() bool {
	return false
}

func (*StringType) IsInvalidType() bool {
	return false
}

func (*StringType) HasMembers() bool {
	return true
}

func (t *StringType) GetMember(identifier string, _ ast.Range, _ func(error)) *Member {
	switch identifier {
	case "concat":
<<<<<<< HEAD
		return NewCheckedMember(&Member{
			ContainerType:   t,
			Access:          ast.AccessPublic,
			Identifier:      ast.Identifier{Identifier: field},
=======
		return NewMemberForType(t, identifier, Member{
>>>>>>> f84370a6
			DeclarationKind: common.DeclarationKindFunction,
			VariableKind:    ast.VariableKindConstant,
			Type: &FunctionType{
				ParameterTypeAnnotations: NewTypeAnnotations(
					&StringType{},
				),
				ReturnTypeAnnotation: NewTypeAnnotation(
					&StringType{},
				),
			},
		})
	case "slice":
<<<<<<< HEAD
		return NewCheckedMember(&Member{
			ContainerType:   t,
			Access:          ast.AccessPublic,
			Identifier:      ast.Identifier{Identifier: field},
=======
		return NewMemberForType(t, identifier, Member{
>>>>>>> f84370a6
			DeclarationKind: common.DeclarationKindFunction,
			VariableKind:    ast.VariableKindConstant,
			Type: &FunctionType{
				ParameterTypeAnnotations: NewTypeAnnotations(
					&IntType{},
					&IntType{},
				),
				ReturnTypeAnnotation: NewTypeAnnotation(
					&StringType{},
				),
			},
			ArgumentLabels: []string{"from", "upTo"},
		})
	case "length":
<<<<<<< HEAD
		return NewCheckedMember(&Member{
			ContainerType:   t,
			Access:          ast.AccessPublic,
			Identifier:      ast.Identifier{Identifier: field},
=======
		return NewMemberForType(t, identifier, Member{
>>>>>>> f84370a6
			DeclarationKind: common.DeclarationKindField,
			VariableKind:    ast.VariableKindConstant,
			Type:            &IntType{},
		})
	default:
		return nil
	}
}

func (t *StringType) isValueIndexableType() bool {
	return true
}

func (t *StringType) ElementType(isAssignment bool) Type {
	return &CharacterType{}
}

func (t *StringType) IndexingType() Type {
	return &IntegerType{}
}

// Ranged

type Ranged interface {
	Min() *big.Int
	Max() *big.Int
}

// IntegerType represents the super-type of all integer types
type IntegerType struct{}

func (*IntegerType) isType() {}

func (*IntegerType) String() string {
	return "integer"
}

func (*IntegerType) Equal(other Type) bool {
	_, ok := other.(*IntegerType)
	return ok
}

func (*IntegerType) IsResourceType() bool {
	return false
}

func (*IntegerType) IsInvalidType() bool {
	return false
}

func (*IntegerType) Min() *big.Int {
	return nil
}

func (*IntegerType) Max() *big.Int {
	return nil
}

// IntType represents the arbitrary-precision integer type `Int`
type IntType struct{}

func (*IntType) isType() {}

func (*IntType) Export() types.Type {
	return types.Int{}
}

func (*IntType) String() string {
	return "Int"
}

func (*IntType) Equal(other Type) bool {
	_, ok := other.(*IntType)
	return ok
}

func (*IntType) IsResourceType() bool {
	return false
}

func (*IntType) IsInvalidType() bool {
	return false
}

func (*IntType) Min() *big.Int {
	return nil
}

func (*IntType) Max() *big.Int {
	return nil
}

// Int8Type represents the 8-bit signed integer type `Int8`

type Int8Type struct{}

func (*Int8Type) isType() {}

func (*Int8Type) Export() types.Type {
	return types.Int8{}
}

func (*Int8Type) String() string {
	return "Int8"
}

func (*Int8Type) Equal(other Type) bool {
	_, ok := other.(*Int8Type)
	return ok
}

func (*Int8Type) IsResourceType() bool {
	return false
}

func (*Int8Type) IsInvalidType() bool {
	return false
}

var Int8TypeMin = big.NewInt(0).SetInt64(math.MinInt8)
var Int8TypeMax = big.NewInt(0).SetInt64(math.MaxInt8)

func (*Int8Type) Min() *big.Int {
	return Int8TypeMin
}

func (*Int8Type) Max() *big.Int {
	return Int8TypeMax
}

// Int16Type represents the 16-bit signed integer type `Int16`
type Int16Type struct{}

func (*Int16Type) isType() {}

func (*Int16Type) Export() types.Type {
	return types.Int16{}
}

func (*Int16Type) String() string {
	return "Int16"
}

func (*Int16Type) Equal(other Type) bool {
	_, ok := other.(*Int16Type)
	return ok
}

func (*Int16Type) IsResourceType() bool {
	return false
}

func (*Int16Type) IsInvalidType() bool {
	return false
}

var Int16TypeMin = big.NewInt(0).SetInt64(math.MinInt16)
var Int16TypeMax = big.NewInt(0).SetInt64(math.MaxInt16)

func (*Int16Type) Min() *big.Int {
	return Int16TypeMin
}

func (*Int16Type) Max() *big.Int {
	return Int16TypeMax
}

// Int32Type represents the 32-bit signed integer type `Int32`
type Int32Type struct{}

func (*Int32Type) isType() {}

func (*Int32Type) Export() types.Type {
	return types.Int32{}
}

func (*Int32Type) String() string {
	return "Int32"
}

func (*Int32Type) Equal(other Type) bool {
	_, ok := other.(*Int32Type)
	return ok
}

func (*Int32Type) IsResourceType() bool {
	return false
}

func (*Int32Type) IsInvalidType() bool {
	return false
}

var Int32TypeMin = big.NewInt(0).SetInt64(math.MinInt32)
var Int32TypeMax = big.NewInt(0).SetInt64(math.MaxInt32)

func (*Int32Type) Min() *big.Int {
	return Int32TypeMin
}

func (*Int32Type) Max() *big.Int {
	return Int32TypeMax
}

// Int64Type represents the 64-bit signed integer type `Int64`
type Int64Type struct{}

func (*Int64Type) isType() {}

func (*Int64Type) Export() types.Type {
	return types.Int64{}
}

func (*Int64Type) String() string {
	return "Int64"
}

func (*Int64Type) Equal(other Type) bool {
	_, ok := other.(*Int64Type)
	return ok
}

func (*Int64Type) IsResourceType() bool {
	return false
}

func (*Int64Type) IsInvalidType() bool {
	return false
}

var Int64TypeMin = big.NewInt(0).SetInt64(math.MinInt64)
var Int64TypeMax = big.NewInt(0).SetInt64(math.MaxInt64)

func (*Int64Type) Min() *big.Int {
	return Int64TypeMin
}

func (*Int64Type) Max() *big.Int {
	return Int64TypeMax
}

// UInt8Type represents the 8-bit unsigned integer type `UInt8`
type UInt8Type struct{}

func (*UInt8Type) isType() {}

func (*UInt8Type) Export() types.Type {
	return types.Uint8{}
}

func (*UInt8Type) String() string {
	return "UInt8"
}

func (*UInt8Type) Equal(other Type) bool {
	_, ok := other.(*UInt8Type)
	return ok
}

func (*UInt8Type) IsResourceType() bool {
	return false
}

func (*UInt8Type) IsInvalidType() bool {
	return false
}

var UInt8TypeMin = big.NewInt(0)
var UInt8TypeMax = big.NewInt(0).SetUint64(math.MaxUint8)

func (*UInt8Type) Min() *big.Int {
	return UInt8TypeMin
}

func (*UInt8Type) Max() *big.Int {
	return UInt8TypeMax
}

// UInt16Type represents the 16-bit unsigned integer type `UInt16`
type UInt16Type struct{}

func (*UInt16Type) isType() {}

func (*UInt16Type) Export() types.Type {
	return types.Uint16{}
}

func (*UInt16Type) String() string {
	return "UInt16"
}

func (*UInt16Type) Equal(other Type) bool {
	_, ok := other.(*UInt16Type)
	return ok
}

func (*UInt16Type) IsResourceType() bool {
	return false
}

func (*UInt16Type) IsInvalidType() bool {
	return false
}

var UInt16TypeMin = big.NewInt(0)
var UInt16TypeMax = big.NewInt(0).SetUint64(math.MaxUint16)

func (*UInt16Type) Min() *big.Int {
	return UInt16TypeMin
}

func (*UInt16Type) Max() *big.Int {
	return UInt16TypeMax
}

// UInt32Type represents the 32-bit unsigned integer type `UInt32`
type UInt32Type struct{}

func (*UInt32Type) isType() {}

func (*UInt32Type) Export() types.Type {
	return types.Uint32{}
}

func (*UInt32Type) String() string {
	return "UInt32"
}

func (*UInt32Type) Equal(other Type) bool {
	_, ok := other.(*UInt32Type)
	return ok
}

func (*UInt32Type) IsResourceType() bool {
	return false
}

func (*UInt32Type) IsInvalidType() bool {
	return false
}

var UInt32TypeMin = big.NewInt(0)
var UInt32TypeMax = big.NewInt(0).SetUint64(math.MaxUint32)

func (*UInt32Type) Min() *big.Int {
	return UInt32TypeMin
}

func (*UInt32Type) Max() *big.Int {
	return UInt32TypeMax
}

// UInt64Type represents the 64-bit unsigned integer type `UInt64`
type UInt64Type struct{}

func (*UInt64Type) isType() {}

func (*UInt64Type) Export() types.Type {
	return types.Uint64{}
}

func (*UInt64Type) String() string {
	return "UInt64"
}

func (*UInt64Type) Equal(other Type) bool {
	_, ok := other.(*UInt64Type)
	return ok
}

func (*UInt64Type) IsResourceType() bool {
	return false
}

func (*UInt64Type) IsInvalidType() bool {
	return false
}

var UInt64TypeMin = big.NewInt(0)
var UInt64TypeMax = big.NewInt(0).SetUint64(math.MaxUint64)

func (*UInt64Type) Min() *big.Int {
	return UInt64TypeMin
}

func (*UInt64Type) Max() *big.Int {
	return UInt64TypeMax
}

// ArrayType

type ArrayType interface {
	ValueIndexableType
	isArrayType()
}

func getArrayMember(arrayType ArrayType, field string, targetRange ast.Range, report func(error)) *Member {

	switch field {
	case "append":
		// Appending elements to a constant sized array is not allowed

		if _, isConstantSized := arrayType.(*ConstantSizedType); isConstantSized {
			// TODO: maybe return member but report helpful error?
			return nil
		}

		elementType := arrayType.ElementType(false)
		return NewCheckedMember(&Member{
			ContainerType:   arrayType,
			Access:          ast.AccessPublic,
			Identifier:      ast.Identifier{Identifier: field},
			DeclarationKind: common.DeclarationKindFunction,
			VariableKind:    ast.VariableKindConstant,
			Type: &FunctionType{
				ParameterTypeAnnotations: NewTypeAnnotations(
					elementType,
				),
				ReturnTypeAnnotation: NewTypeAnnotation(
					&VoidType{},
				),
			},
		})

	case "concat":
		// TODO: maybe allow constant sized:
		//    concatenate with variable sized and return variable sized

		if _, isConstantSized := arrayType.(*ConstantSizedType); isConstantSized {
			// TODO: maybe return member but report helpful error?
			return nil
		}

		// TODO: maybe allow for resource element type

		elementType := arrayType.ElementType(false)

		if elementType.IsResourceType() {
			report(
				&InvalidResourceArrayMemberError{
					Name:            field,
					DeclarationKind: common.DeclarationKindFunction,
					Range:           targetRange,
				},
			)
		}

		typeAnnotation := NewTypeAnnotation(arrayType)

		return NewCheckedMember(&Member{
			ContainerType:   arrayType,
			Access:          ast.AccessPublic,
			Identifier:      ast.Identifier{Identifier: field},
			DeclarationKind: common.DeclarationKindFunction,
			VariableKind:    ast.VariableKindConstant,
			Type: &FunctionType{
				ParameterTypeAnnotations: []*TypeAnnotation{
					typeAnnotation,
				},
				ReturnTypeAnnotation: typeAnnotation,
			},
		})

	case "insert":
		// Inserting elements into to a constant sized array is not allowed

		if _, isConstantSized := arrayType.(*ConstantSizedType); isConstantSized {
			// TODO: maybe return member but report helpful error?
			return nil
		}

		elementType := arrayType.ElementType(false)

		return NewCheckedMember(&Member{
			ContainerType:   arrayType,
			Access:          ast.AccessPublic,
			Identifier:      ast.Identifier{Identifier: field},
			DeclarationKind: common.DeclarationKindFunction,
			VariableKind:    ast.VariableKindConstant,
			Type: &FunctionType{
				ParameterTypeAnnotations: NewTypeAnnotations(
					&IntegerType{},
					elementType,
				),
				ReturnTypeAnnotation: NewTypeAnnotation(
					&VoidType{},
				),
			},
			ArgumentLabels: []string{"at", ArgumentLabelNotRequired},
		})

	case "remove":
		// Removing elements from a constant sized array is not allowed

		if _, isConstantSized := arrayType.(*ConstantSizedType); isConstantSized {
			// TODO: maybe return member but report helpful error?
			return nil
		}

		elementType := arrayType.ElementType(false)

		return NewCheckedMember(&Member{
			ContainerType:   arrayType,
			Access:          ast.AccessPublic,
			Identifier:      ast.Identifier{Identifier: field},
			DeclarationKind: common.DeclarationKindFunction,
			VariableKind:    ast.VariableKindConstant,
			Type: &FunctionType{
				ParameterTypeAnnotations: NewTypeAnnotations(
					&IntegerType{},
				),
				ReturnTypeAnnotation: NewTypeAnnotation(
					elementType,
				),
			},
			ArgumentLabels: []string{"at"},
		})

	case "removeFirst":
		// Removing elements from a constant sized array is not allowed

		if _, isConstantSized := arrayType.(*ConstantSizedType); isConstantSized {
			// TODO: maybe return member but report helpful error?
			return nil
		}

		elementType := arrayType.ElementType(false)

		return NewCheckedMember(&Member{
			ContainerType:   arrayType,
			Access:          ast.AccessPublic,
			Identifier:      ast.Identifier{Identifier: field},
			DeclarationKind: common.DeclarationKindFunction,
			VariableKind:    ast.VariableKindConstant,
			Type: &FunctionType{
				ReturnTypeAnnotation: NewTypeAnnotation(
					elementType,
				),
			},
		})

	case "removeLast":
		// Removing elements from a constant sized array is not allowed

		if _, isConstantSized := arrayType.(*ConstantSizedType); isConstantSized {
			// TODO: maybe return member but report helpful error?
			return nil
		}

		elementType := arrayType.ElementType(false)

		return NewCheckedMember(&Member{
			ContainerType:   arrayType,
			Access:          ast.AccessPublic,
			Identifier:      ast.Identifier{Identifier: field},
			DeclarationKind: common.DeclarationKindFunction,
			VariableKind:    ast.VariableKindConstant,
			Type: &FunctionType{
				ReturnTypeAnnotation: NewTypeAnnotation(
					elementType,
				),
			},
		})

	case "contains":
		elementType := arrayType.ElementType(false)

		// It impossible for an array of resources to have a `contains` function:
		// if the resource is passed as an argument, it cannot be inside the array

		if elementType.IsResourceType() {
			report(
				&InvalidResourceArrayMemberError{
					Name:            field,
					DeclarationKind: common.DeclarationKindFunction,
					Range:           targetRange,
				},
			)
		}

		// TODO: implement Equatable interface: https://github.com/dapperlabs/bamboo-node/issues/78

		if !IsEquatableType(elementType) {
			report(
				&NotEquatableTypeError{
					Type:  elementType,
					Range: targetRange,
				},
			)
		}

		return NewCheckedMember(&Member{
			ContainerType:   arrayType,
			Access:          ast.AccessPublic,
			Identifier:      ast.Identifier{Identifier: field},
			DeclarationKind: common.DeclarationKindFunction,
			VariableKind:    ast.VariableKindConstant,
			Type: &FunctionType{
				ParameterTypeAnnotations: NewTypeAnnotations(
					elementType,
				),
				ReturnTypeAnnotation: NewTypeAnnotation(
					&BoolType{},
				),
			},
		})

	case "length":
		return NewCheckedMember(&Member{
			ContainerType:   arrayType,
			Access:          ast.AccessPublic,
			Identifier:      ast.Identifier{Identifier: field},
			DeclarationKind: common.DeclarationKindField,
			VariableKind:    ast.VariableKindConstant,
			Type:            &IntType{},
		})

	default:
		return nil
	}
}

// VariableSizedType is a variable sized array type
type VariableSizedType struct {
	Type
}

func (*VariableSizedType) isType()      {}
func (*VariableSizedType) isArrayType() {}

func (t *VariableSizedType) Export() types.Type {
	return types.VariableSizedArray{
		ElementType: t.Type.(ExportableType).Export(),
	}
}

func (t *VariableSizedType) String() string {
	return fmt.Sprintf("[%s]", t.Type)
}

func (t *VariableSizedType) Equal(other Type) bool {
	otherArray, ok := other.(*VariableSizedType)
	if !ok {
		return false
	}

	return t.Type.Equal(otherArray.Type)
}

func (t *VariableSizedType) HasMembers() bool {
	return true
}

func (t *VariableSizedType) GetMember(identifier string, targetRange ast.Range, report func(error)) *Member {
	return getArrayMember(t, identifier, targetRange, report)
}

func (t *VariableSizedType) IsResourceType() bool {
	return t.Type.IsResourceType()
}

func (t *VariableSizedType) IsInvalidType() bool {
	return t.Type.IsInvalidType()
}

func (t *VariableSizedType) isValueIndexableType() bool {
	return true
}

func (t *VariableSizedType) ElementType(isAssignment bool) Type {
	return t.Type
}

func (t *VariableSizedType) IndexingType() Type {
	return &IntegerType{}
}

// ConstantSizedType is a constant sized array type
type ConstantSizedType struct {
	Type
	Size int
}

func (*ConstantSizedType) isType()      {}
func (*ConstantSizedType) isArrayType() {}

func (t *ConstantSizedType) String() string {
	return fmt.Sprintf("[%s; %d]", t.Type, t.Size)
}

func (t *ConstantSizedType) Equal(other Type) bool {
	otherArray, ok := other.(*ConstantSizedType)
	if !ok {
		return false
	}

	return t.Type.Equal(otherArray.Type) &&
		t.Size == otherArray.Size
}

func (t *ConstantSizedType) HasMembers() bool {
	return true
}

func (t *ConstantSizedType) GetMember(identifier string, targetRange ast.Range, report func(error)) *Member {
	return getArrayMember(t, identifier, targetRange, report)
}

func (t *ConstantSizedType) IsResourceType() bool {
	return t.Type.IsResourceType()
}

func (t *ConstantSizedType) IsInvalidType() bool {
	return t.Type.IsInvalidType()
}

func (t *ConstantSizedType) isValueIndexableType() bool {
	return true
}

func (t *ConstantSizedType) ElementType(isAssignment bool) Type {
	return t.Type
}

func (t *ConstantSizedType) IndexingType() Type {
	return &IntegerType{}
}

// InvokableType

type InvokableType interface {
	Type
	InvocationFunctionType() *FunctionType
	CheckArgumentExpressions(checker *Checker, argumentExpressions []ast.Expression)
}

// FunctionType

type FunctionType struct {
	ParameterTypeAnnotations []*TypeAnnotation
	ReturnTypeAnnotation     *TypeAnnotation
	GetReturnType            func(argumentTypes []Type) Type
	RequiredArgumentCount    *int
}

func (*FunctionType) isType() {}

func (t *FunctionType) Export() types.Type {
	parameterTypeAnnotations := make([]types.Annotation, len(t.ParameterTypeAnnotations))

	for i, annotation := range t.ParameterTypeAnnotations {
		parameterTypeAnnotations[i] = annotation.Export()
	}

	return types.Function{
		ParameterTypeAnnotations: parameterTypeAnnotations,
		ReturnTypeAnnotation:     t.ReturnTypeAnnotation.Export(),
	}
}

func (t *FunctionType) InvocationFunctionType() *FunctionType {
	return t
}

func (*FunctionType) CheckArgumentExpressions(checker *Checker, argumentExpressions []ast.Expression) {
	// NO-OP: no checks for normal functions
}

func (t *FunctionType) String() string {
	var parameters strings.Builder
	for i, parameterTypeAnnotation := range t.ParameterTypeAnnotations {
		if i > 0 {
			parameters.WriteString(", ")
		}
		parameters.WriteString(parameterTypeAnnotation.String())
	}

	return fmt.Sprintf(
		"((%s): %s)",
		parameters.String(),
		t.ReturnTypeAnnotation,
	)
}

func (t *FunctionType) Equal(other Type) bool {
	otherFunction, ok := other.(*FunctionType)
	if !ok {
		return false
	}

	if len(t.ParameterTypeAnnotations) != len(otherFunction.ParameterTypeAnnotations) {
		return false
	}

	for i, parameterTypeAnnotation := range t.ParameterTypeAnnotations {
		otherParameterType := otherFunction.ParameterTypeAnnotations[i]
		if !parameterTypeAnnotation.Equal(otherParameterType) {
			return false
		}
	}

	return t.ReturnTypeAnnotation.Equal(otherFunction.ReturnTypeAnnotation)
}

func (*FunctionType) IsResourceType() bool {
	return false
}

func (t *FunctionType) IsInvalidType() bool {
	if t.ReturnTypeAnnotation.Type.IsInvalidType() {
		return true
	}

	for _, parameterTypeAnnotation := range t.ParameterTypeAnnotations {
		if parameterTypeAnnotation.Type.IsInvalidType() {
			return true
		}
	}

	return false
}

// SpecialFunctionType is the the type representing a special function,
// i.e., a constructor or destructor

type SpecialFunctionType struct {
	*FunctionType
}

// CheckedFunctionType is the the type representing a function that checks the arguments,
// e.g., integer functions

type CheckedFunctionType struct {
	*FunctionType
	ArgumentExpressionsCheck func(checker *Checker, argumentExpressions []ast.Expression)
}

func (t *CheckedFunctionType) CheckArgumentExpressions(checker *Checker, argumentExpressions []ast.Expression) {
	t.ArgumentExpressionsCheck(checker, argumentExpressions)
}

// baseTypes are the nominal types available in programs

var baseTypes map[string]Type

func init() {

	baseTypes = map[string]Type{
		"": &VoidType{},
	}

	types := []Type{
		&VoidType{},
		&AnyType{},
		&NeverType{},
		&BoolType{},
		&CharacterType{},
		&IntType{},
		&StringType{},
		&Int8Type{},
		&Int16Type{},
		&Int32Type{},
		&Int64Type{},
		&UInt8Type{},
		&UInt16Type{},
		&UInt32Type{},
		&UInt64Type{},
		&AddressType{},
	}

	for _, ty := range types {
		typeName := ty.String()

		// check type is not accidentally redeclared
		if _, ok := baseTypes[typeName]; ok {
			panic(errors.NewUnreachableError())
		}

		baseTypes[typeName] = ty
	}
}

// baseValues are the values available in programs

var BaseValues map[string]ValueDeclaration

type baseFunction struct {
	name           string
	invokableType  InvokableType
	argumentLabels []string
}

func (f baseFunction) ValueDeclarationType() Type {
	return f.invokableType
}

func (baseFunction) ValueDeclarationKind() common.DeclarationKind {
	return common.DeclarationKindFunction
}

func (baseFunction) ValueDeclarationPosition() ast.Position {
	return ast.Position{}
}

func (baseFunction) ValueDeclarationIsConstant() bool {
	return true
}

func (f baseFunction) ValueDeclarationArgumentLabels() []string {
	return f.argumentLabels
}

func init() {
	BaseValues = map[string]ValueDeclaration{}
	initIntegerFunctions()
	initAddressFunction()
}

func initIntegerFunctions() {
	integerTypes := []Type{
		&IntType{},
		&Int8Type{},
		&Int16Type{},
		&Int32Type{},
		&Int64Type{},
		&UInt8Type{},
		&UInt16Type{},
		&UInt32Type{},
		&UInt64Type{},
	}

	for _, integerType := range integerTypes {
		typeName := integerType.String()

		// check type is not accidentally redeclared
		if _, ok := BaseValues[typeName]; ok {
			panic(errors.NewUnreachableError())
		}

		BaseValues[typeName] = baseFunction{
			name: typeName,
			invokableType: &CheckedFunctionType{
				FunctionType: &FunctionType{
					ParameterTypeAnnotations: []*TypeAnnotation{{Type: &IntegerType{}}},
					ReturnTypeAnnotation:     &TypeAnnotation{Type: integerType},
				},
				ArgumentExpressionsCheck: integerFunctionArgumentExpressionsChecker(integerType),
			},
		}
	}
}

func initAddressFunction() {
	addressType := &AddressType{}
	typeName := addressType.String()

	// check type is not accidentally redeclared
	if _, ok := BaseValues[typeName]; ok {
		panic(errors.NewUnreachableError())
	}

	BaseValues[typeName] = baseFunction{
		name: typeName,
		invokableType: &CheckedFunctionType{
			FunctionType: &FunctionType{
				ParameterTypeAnnotations: []*TypeAnnotation{{Type: &IntegerType{}}},
				ReturnTypeAnnotation:     &TypeAnnotation{Type: addressType},
			},
			ArgumentExpressionsCheck: func(checker *Checker, argumentExpressions []ast.Expression) {
				intExpression, ok := argumentExpressions[0].(*ast.IntExpression)
				if !ok {
					return
				}
				checker.checkAddressLiteral(intExpression)
			},
		},
	}
}

func integerFunctionArgumentExpressionsChecker(integerType Type) func(*Checker, []ast.Expression) {
	return func(checker *Checker, argumentExpressions []ast.Expression) {
		intExpression, ok := argumentExpressions[0].(*ast.IntExpression)
		if !ok {
			return
		}
		checker.checkIntegerLiteral(intExpression, integerType)
	}
}

// CompositeType

type CompositeType struct {
	Location     ast.Location
	Kind         common.CompositeKind
	Identifier   string
	Conformances []*InterfaceType
	Members      map[string]*Member
	// TODO: add support for overloaded initializers
	ConstructorParameterTypeAnnotations []*TypeAnnotation
}

func (*CompositeType) isType() {}

func (t *CompositeType) String() string {
	return t.Identifier
}

func (t *CompositeType) Equal(other Type) bool {
	otherStructure, ok := other.(*CompositeType)
	if !ok {
		return false
	}

	return otherStructure.Kind == t.Kind &&
		otherStructure.Identifier == t.Identifier
}

func (t *CompositeType) HasMembers() bool {
	return true
}

func (t *CompositeType) GetMember(identifier string, _ ast.Range, _ func(error)) *Member {
	return t.Members[identifier]
}

func (t *CompositeType) IsResourceType() bool {
	return t.Kind == common.CompositeKindResource
}

func (t *CompositeType) IsInvalidType() bool {
	// TODO: maybe if any member has an invalid type?
	return false
}

// Member

type Member struct {
	ContainerType   Type
	Access          ast.Access
	Identifier      ast.Identifier
	Type            Type
	DeclarationKind common.DeclarationKind
	VariableKind    ast.VariableKind
	ArgumentLabels  []string
}

// NewCheckedMember panics if the member declaration is invalid.
func NewCheckedMember(member *Member) *Member {

	if invokableType, ok := member.Type.(InvokableType); ok {
		functionType := invokableType.InvocationFunctionType()

		if member.ArgumentLabels != nil &&
			len(member.ArgumentLabels) != len(functionType.ParameterTypeAnnotations) {

			panic(fmt.Sprintf(
				"member `%s.%s` has incorrect argument label count",
				member.ContainerType,
				member.Identifier.Identifier,
			))
		}
	} else {
		if member.ArgumentLabels != nil {
			panic(fmt.Sprintf(
				"non-function member `%s.%s` should not declare argument labels",
				member.ContainerType,
				member.Identifier.Identifier,
			))
		}
	}

	return member
}

type MemberAccessibleType interface {
	Type
	HasMembers() bool
	GetMember(identifier string, targetRange ast.Range, report func(error)) *Member
}

// InterfaceType

type InterfaceType struct {
	CompositeKind common.CompositeKind
	Identifier    string
	Members       map[string]*Member
	// TODO: add support for overloaded initializers
	InitializerParameterTypeAnnotations []*TypeAnnotation
}

func (*InterfaceType) isType() {}

func (t *InterfaceType) String() string {
	return t.Identifier
}

func (t *InterfaceType) Equal(other Type) bool {
	otherInterface, ok := other.(*InterfaceType)
	if !ok {
		return false
	}

	return otherInterface.CompositeKind == t.CompositeKind &&
		otherInterface.Identifier == t.Identifier
}

func (t *InterfaceType) HasMembers() bool {
	return true
}

func (t *InterfaceType) GetMember(identifier string, _ ast.Range, _ func(error)) *Member {
	return t.Members[identifier]
}

func (t *InterfaceType) IsResourceType() bool {
	return t.CompositeKind == common.CompositeKindResource
}

func (t *InterfaceType) IsInvalidType() bool {
	// TODO: maybe if any member has an invalid type?
	return false
}

// DictionaryType

type DictionaryType struct {
	KeyType   Type
	ValueType Type
}

func (*DictionaryType) isType() {}

func (t *DictionaryType) String() string {
	return fmt.Sprintf("{%s: %s}", t.KeyType, t.ValueType)
}

func (t *DictionaryType) Equal(other Type) bool {
	otherDictionary, ok := other.(*DictionaryType)
	if !ok {
		return false
	}

	return otherDictionary.KeyType.Equal(t.KeyType) &&
		otherDictionary.ValueType.Equal(t.ValueType)
}

func (t *DictionaryType) IsResourceType() bool {
	return t.KeyType.IsResourceType() ||
		t.ValueType.IsResourceType()
}

func (t *DictionaryType) IsInvalidType() bool {
	return t.KeyType.IsInvalidType() ||
		t.ValueType.IsInvalidType()
}

func (t *DictionaryType) HasMembers() bool {
	return true
}

func (t *DictionaryType) GetMember(identifier string, targetRange ast.Range, report func(error)) *Member {
	switch identifier {
	case "length":
<<<<<<< HEAD
		return NewCheckedMember(&Member{
			ContainerType:   t,
			Access:          ast.AccessPublic,
			Identifier:      ast.Identifier{Identifier: field},
=======
		return NewMemberForType(t, identifier, Member{
>>>>>>> f84370a6
			DeclarationKind: common.DeclarationKindField,
			VariableKind:    ast.VariableKindConstant,
			Type:            &IntType{},
		})

	case "keys":
		// TODO: maybe allow for resource key type

		if t.KeyType.IsResourceType() {
			report(
				&InvalidResourceDictionaryMemberError{
					Name:            identifier,
					DeclarationKind: common.DeclarationKindField,
					Range:           targetRange,
				},
			)
		}

		return NewMemberForType(t, identifier, Member{
			DeclarationKind: common.DeclarationKindField,
			VariableKind:    ast.VariableKindConstant,
			Type:            &VariableSizedType{Type: t.KeyType},
		})

	case "values":
		// TODO: maybe allow for resource value type

		if t.ValueType.IsResourceType() {
			report(
				&InvalidResourceDictionaryMemberError{
					Name:            identifier,
					DeclarationKind: common.DeclarationKindField,
					Range:           targetRange,
				},
			)
		}

		return NewMemberForType(t, identifier, Member{
			DeclarationKind: common.DeclarationKindField,
			VariableKind:    ast.VariableKindConstant,
			Type:            &VariableSizedType{Type: t.ValueType},
		})

	case "insert":
<<<<<<< HEAD
		return NewCheckedMember(&Member{
			ContainerType:   t,
			Access:          ast.AccessPublic,
			Identifier:      ast.Identifier{Identifier: field},
=======
		return NewMemberForType(t, identifier, Member{
>>>>>>> f84370a6
			DeclarationKind: common.DeclarationKindFunction,
			VariableKind:    ast.VariableKindConstant,
			Type: &FunctionType{
				ParameterTypeAnnotations: NewTypeAnnotations(
					t.KeyType,
					t.ValueType,
				),
				ReturnTypeAnnotation: NewTypeAnnotation(
					&OptionalType{
						Type: t.ValueType,
					},
				),
			},
			ArgumentLabels: []string{"key", ArgumentLabelNotRequired},
		})

	case "remove":
<<<<<<< HEAD
		return NewCheckedMember(&Member{
			ContainerType:   t,
			Access:          ast.AccessPublic,
			Identifier:      ast.Identifier{Identifier: field},
=======
		return NewMemberForType(t, identifier, Member{
>>>>>>> f84370a6
			DeclarationKind: common.DeclarationKindFunction,
			VariableKind:    ast.VariableKindConstant,
			Type: &FunctionType{
				ParameterTypeAnnotations: NewTypeAnnotations(
					t.KeyType,
				),
				ReturnTypeAnnotation: NewTypeAnnotation(
					&OptionalType{
						Type: t.ValueType,
					},
				),
			},
			ArgumentLabels: []string{"key"},
		})

	default:
		return nil
	}
}

func (t *DictionaryType) isValueIndexableType() bool {
	return true
}

func (t *DictionaryType) ElementType(isAssignment bool) Type {
	return &OptionalType{Type: t.ValueType}
}

func (t *DictionaryType) IndexingType() Type {
	return t.KeyType
}

type DictionaryEntryType struct {
	KeyType   Type
	ValueType Type
}

// StorageType

type StorageType struct{}

func (t *StorageType) isType() {}

func (t *StorageType) String() string {
	return "Storage"
}

func (t *StorageType) Equal(other Type) bool {
	_, ok := other.(*StorageType)
	return ok
}

func (t *StorageType) IsResourceType() bool {
	// NOTE: even though storage may contain resources,
	//   we define it to not behave like a resource
	return false
}

func (t *StorageType) IsInvalidType() bool {
	return false
}

func (t *StorageType) isTypeIndexableType() {}

func (t *StorageType) ElementType(indexingType Type, isAssignment bool) Type {
	// NOTE: like dictionary
	return &OptionalType{Type: indexingType}
}

// EventType

type EventType struct {
	Identifier                          string
	Location                            ast.Location
	Fields                              []EventFieldType
	ConstructorParameterTypeAnnotations []*TypeAnnotation
}

func (*EventType) isType() {}

func (t *EventType) Export() types.Type {
	fieldTypes := make([]types.EventField, len(t.Fields))

	for i, field := range t.Fields {
		fieldTypes[i] = types.EventField{
			Identifier: field.Identifier,
			Type:       field.Type.(ExportableType).Export(),
		}
	}

	return types.Event{
		Identifier: t.Identifier,
		FieldTypes: fieldTypes,
	}
}

func (t *EventType) String() string {
	var fields strings.Builder
	for i, field := range t.Fields {
		if i > 0 {
			fields.WriteString(", ")
		}
		fields.WriteString(field.String())
	}

	return fmt.Sprintf("%s(%s)", t.Identifier, fields.String())
}

func (t *EventType) Equal(other Type) bool {
	otherEvent, ok := other.(*EventType)
	if !ok {
		return false
	}

	if t.Identifier != otherEvent.Identifier {
		return false
	}

	if len(t.Fields) != len(otherEvent.Fields) {
		return false
	}

	for i, field := range t.Fields {
		otherField := otherEvent.Fields[i]
		if !field.Equal(otherField) {
			return false
		}
	}

	return true
}

func (t *EventType) ConstructorFunctionType() *FunctionType {
	return &FunctionType{
		ParameterTypeAnnotations: t.ConstructorParameterTypeAnnotations,
		ReturnTypeAnnotation:     NewTypeAnnotation(t),
	}
}

func (*EventType) IsResourceType() bool {
	return false
}

func (*EventType) IsInvalidType() bool {
	return false
}

type EventFieldType struct {
	Identifier string
	Type       Type
}

func (t EventFieldType) String() string {
	return fmt.Sprintf("%s: %s", t.Identifier, t.Type)
}

func (t EventFieldType) Equal(other EventFieldType) bool {
	return t.Identifier == other.Identifier &&
		t.Type.Equal(other.Type)
}

// ReferenceType represents the reference to a value
type ReferenceType struct {
	Type Type
}

func (*ReferenceType) isType() {}

func (t *ReferenceType) String() string {
	if t.Type == nil {
		return "reference"
	}
	return fmt.Sprintf("&%s", t.Type)
}

func (t *ReferenceType) Equal(other Type) bool {
	otherReference, ok := other.(*ReferenceType)
	if !ok {
		return false
	}
	return t.Type.Equal(otherReference.Type)
}

func (t *ReferenceType) IsResourceType() bool {
	return false
}

func (t *ReferenceType) IsInvalidType() bool {
	return t.Type.IsInvalidType()
}

func (t *ReferenceType) HasMembers() bool {
	referencedType, ok := t.Type.(MemberAccessibleType)
	if !ok {
		return false
	}
	return referencedType.HasMembers()
}

func (t *ReferenceType) GetMember(identifier string, targetRange ast.Range, report func(error)) *Member {
	// forward to referenced type, if it has members
	referencedTypeWithMember, ok := t.Type.(MemberAccessibleType)
	if !ok {
		return nil
	}
	return referencedTypeWithMember.GetMember(identifier, targetRange, report)
}

func (t *ReferenceType) isValueIndexableType() bool {
	referencedType, ok := t.Type.(ValueIndexableType)
	if !ok {
		return false
	}
	return referencedType.isValueIndexableType()
}

func (t *ReferenceType) ElementType(isAssignment bool) Type {
	referencedType, ok := t.Type.(ValueIndexableType)
	if !ok {
		return nil
	}
	return referencedType.ElementType(isAssignment)
}

func (t *ReferenceType) IndexingType() Type {
	referencedType, ok := t.Type.(ValueIndexableType)
	if !ok {
		return nil
	}
	return referencedType.IndexingType()
}

// AddressType represents the address type
type AddressType struct{}

func (*AddressType) isType() {}

func (*AddressType) String() string {
	return "Address"
}

func (*AddressType) Equal(other Type) bool {
	_, ok := other.(*AddressType)
	return ok
}

func (*AddressType) IsResourceType() bool {
	return false
}

func (*AddressType) IsInvalidType() bool {
	return false
}

var AddressTypeMin = big.NewInt(0)
var AddressTypeMax *big.Int

func init() {
	AddressTypeMax = big.NewInt(2)
	AddressTypeMax.Exp(AddressTypeMax, big.NewInt(160), nil)
	AddressTypeMax.Sub(AddressTypeMax, big.NewInt(1))
}

func (*AddressType) Min() *big.Int {
	return AddressTypeMin
}

func (*AddressType) Max() *big.Int {
	return AddressTypeMax
}

// IsSubType determines if the given subtype is a subtype
// of the given supertype.
//
// Types are subtypes of themselves.
//
func IsSubType(subType Type, superType Type) bool {
	if subType.Equal(superType) {
		return true
	}

	if _, ok := superType.(*AnyType); ok {
		return true
	}

	if _, ok := subType.(*NeverType); ok {
		return true
	}

	switch typedSuperType := superType.(type) {
	case *IntegerType:
		switch subType.(type) {
		case *IntType,
			*Int8Type, *Int16Type, *Int32Type, *Int64Type,
			*UInt8Type, *UInt16Type, *UInt32Type, *UInt64Type:

			return true

		default:
			return false
		}

	case *OptionalType:
		optionalSubType, ok := subType.(*OptionalType)
		if !ok {
			// T <: U? if T <: U
			return IsSubType(subType, typedSuperType.Type)
		}
		// optionals are covariant: T? <: U? if T <: U
		return IsSubType(optionalSubType.Type, typedSuperType.Type)

	case *InterfaceType:
		compositeSubType, ok := subType.(*CompositeType)
		if !ok {
			return false
		}
		// TODO: optimize, use set
		for _, conformance := range compositeSubType.Conformances {
			if typedSuperType.Equal(conformance) {
				return true
			}
		}
		return false

	case *DictionaryType:
		typedSubType, ok := subType.(*DictionaryType)
		if !ok {
			return false
		}

		return IsSubType(typedSubType.KeyType, typedSuperType.KeyType) &&
			IsSubType(typedSubType.ValueType, typedSuperType.ValueType)

	case *VariableSizedType:
		typedSubType, ok := subType.(*VariableSizedType)
		if !ok {
			return false
		}

		return IsSubType(
			typedSubType.ElementType(false),
			typedSuperType.ElementType(false),
		)

	case *ConstantSizedType:
		typedSubType, ok := subType.(*ConstantSizedType)
		if !ok {
			return false
		}

		if typedSubType.Size != typedSuperType.Size {
			return false
		}

		return IsSubType(
			typedSubType.ElementType(false),
			typedSuperType.ElementType(false),
		)

	case *ReferenceType:
		typedSubType, ok := subType.(*ReferenceType)
		if !ok {
			return false
		}

		// references are covariant: &T <: &U if T <: U
		return IsSubType(typedSubType.Type, typedSuperType.Type)
	}

	// TODO: functions

	return false
}

func IsConcatenatableType(ty Type) bool {
	_, isArrayType := ty.(ArrayType)
	return IsSubType(ty, &StringType{}) || isArrayType
}

func IsEquatableType(ty Type) bool {

	// TODO: add support for arrays and dictionaries
	// TODO: add support for composites that are equatable

	if IsSubType(ty, &StringType{}) ||
		IsSubType(ty, &BoolType{}) ||
		IsSubType(ty, &IntegerType{}) {

		return true
	}

	if optionalType, ok := ty.(*OptionalType); ok {
		return IsEquatableType(optionalType.Type)
	}

	return false
}

// UnwrapOptionalType returns the type if it is not an optional type,
// or the inner-most type if it is (optional types are repeatedly unwrapped)
//
func UnwrapOptionalType(ty Type) Type {
	for {
		optionalType, ok := ty.(*OptionalType)
		if !ok {
			return ty
		}
		ty = optionalType.Type
	}
}

func AreCompatibleEquatableTypes(leftType, rightType Type) bool {
	unwrappedLeftType := UnwrapOptionalType(leftType)
	unwrappedRightType := UnwrapOptionalType(rightType)

	leftIsEquatable := IsEquatableType(unwrappedLeftType)
	rightIsEquatable := IsEquatableType(unwrappedRightType)

	if unwrappedLeftType.Equal(unwrappedRightType) &&
		leftIsEquatable && rightIsEquatable {

		return true
	}

	// The types are equatable if this is a comparison with `nil`,
	// which has type `Never?`

	if IsNilType(leftType) || IsNilType(rightType) {
		return true
	}

	return false
}

// IsNilType returns true if the given type is the type of `nil`, i.e. `Never?`.
//
func IsNilType(ty Type) bool {
	optionalType, ok := ty.(*OptionalType)
	if !ok {
		return false
	}

	if _, ok := optionalType.Type.(*NeverType); !ok {
		return false
	}

	return true
}<|MERGE_RESOLUTION|>--- conflicted
+++ resolved
@@ -290,14 +290,10 @@
 func (t *StringType) GetMember(identifier string, _ ast.Range, _ func(error)) *Member {
 	switch identifier {
 	case "concat":
-<<<<<<< HEAD
 		return NewCheckedMember(&Member{
 			ContainerType:   t,
 			Access:          ast.AccessPublic,
-			Identifier:      ast.Identifier{Identifier: field},
-=======
-		return NewMemberForType(t, identifier, Member{
->>>>>>> f84370a6
+			Identifier:      ast.Identifier{Identifier: identifier},
 			DeclarationKind: common.DeclarationKindFunction,
 			VariableKind:    ast.VariableKindConstant,
 			Type: &FunctionType{
@@ -309,15 +305,12 @@
 				),
 			},
 		})
+
 	case "slice":
-<<<<<<< HEAD
 		return NewCheckedMember(&Member{
 			ContainerType:   t,
 			Access:          ast.AccessPublic,
-			Identifier:      ast.Identifier{Identifier: field},
-=======
-		return NewMemberForType(t, identifier, Member{
->>>>>>> f84370a6
+			Identifier:      ast.Identifier{Identifier: identifier},
 			DeclarationKind: common.DeclarationKindFunction,
 			VariableKind:    ast.VariableKindConstant,
 			Type: &FunctionType{
@@ -331,19 +324,17 @@
 			},
 			ArgumentLabels: []string{"from", "upTo"},
 		})
+
 	case "length":
-<<<<<<< HEAD
 		return NewCheckedMember(&Member{
 			ContainerType:   t,
 			Access:          ast.AccessPublic,
-			Identifier:      ast.Identifier{Identifier: field},
-=======
-		return NewMemberForType(t, identifier, Member{
->>>>>>> f84370a6
+			Identifier:      ast.Identifier{Identifier: identifier},
 			DeclarationKind: common.DeclarationKindField,
 			VariableKind:    ast.VariableKindConstant,
 			Type:            &IntType{},
 		})
+
 	default:
 		return nil
 	}
@@ -1503,14 +1494,10 @@
 func (t *DictionaryType) GetMember(identifier string, targetRange ast.Range, report func(error)) *Member {
 	switch identifier {
 	case "length":
-<<<<<<< HEAD
 		return NewCheckedMember(&Member{
 			ContainerType:   t,
 			Access:          ast.AccessPublic,
-			Identifier:      ast.Identifier{Identifier: field},
-=======
-		return NewMemberForType(t, identifier, Member{
->>>>>>> f84370a6
+			Identifier:      ast.Identifier{Identifier: identifier},
 			DeclarationKind: common.DeclarationKindField,
 			VariableKind:    ast.VariableKindConstant,
 			Type:            &IntType{},
@@ -1529,7 +1516,10 @@
 			)
 		}
 
-		return NewMemberForType(t, identifier, Member{
+		return NewCheckedMember(&Member{
+			ContainerType:   t,
+			Access:          ast.AccessPublic,
+			Identifier:      ast.Identifier{Identifier: identifier},
 			DeclarationKind: common.DeclarationKindField,
 			VariableKind:    ast.VariableKindConstant,
 			Type:            &VariableSizedType{Type: t.KeyType},
@@ -1548,21 +1538,20 @@
 			)
 		}
 
-		return NewMemberForType(t, identifier, Member{
+		return NewCheckedMember(&Member{
+			ContainerType:   t,
+			Access:          ast.AccessPublic,
+			Identifier:      ast.Identifier{Identifier: identifier},
 			DeclarationKind: common.DeclarationKindField,
 			VariableKind:    ast.VariableKindConstant,
 			Type:            &VariableSizedType{Type: t.ValueType},
 		})
 
 	case "insert":
-<<<<<<< HEAD
 		return NewCheckedMember(&Member{
 			ContainerType:   t,
 			Access:          ast.AccessPublic,
-			Identifier:      ast.Identifier{Identifier: field},
-=======
-		return NewMemberForType(t, identifier, Member{
->>>>>>> f84370a6
+			Identifier:      ast.Identifier{Identifier: identifier},
 			DeclarationKind: common.DeclarationKindFunction,
 			VariableKind:    ast.VariableKindConstant,
 			Type: &FunctionType{
@@ -1580,14 +1569,10 @@
 		})
 
 	case "remove":
-<<<<<<< HEAD
 		return NewCheckedMember(&Member{
 			ContainerType:   t,
 			Access:          ast.AccessPublic,
-			Identifier:      ast.Identifier{Identifier: field},
-=======
-		return NewMemberForType(t, identifier, Member{
->>>>>>> f84370a6
+			Identifier:      ast.Identifier{Identifier: identifier},
 			DeclarationKind: common.DeclarationKindFunction,
 			VariableKind:    ast.VariableKindConstant,
 			Type: &FunctionType{
