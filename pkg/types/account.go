--- conflicted
+++ resolved
@@ -24,10 +24,7 @@
 	Weight    int
 }
 
-<<<<<<< HEAD
-=======
 // AccountPrivateKey is a private key associated with an account.
->>>>>>> 8dbbb5bb
 type AccountPrivateKey struct {
 	PrivateKey crypto.PrivateKey
 	SignAlgo   crypto.SigningAlgorithm
