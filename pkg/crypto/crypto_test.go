--- conflicted
+++ resolved
@@ -67,7 +67,6 @@
 
 	input := []byte("Bench input")
 	s, _ := salg.SignBytes(sk, input, halg)
-<<<<<<< HEAD
 
 	b.StartTimer()
 	for i := 0; i < b.N; i++ {
@@ -83,23 +82,6 @@
 
 	input := []byte("Bench input")
 
-=======
-
-	b.StartTimer()
-	for i := 0; i < b.N; i++ {
-		_, _ = salg.VerifyBytes(pk, s, input, halg)
-	}
-
-	b.StopTimer()
-}
-
-func benchSign(b *testing.B, salg Signer, halg Hasher) {
-	seed := []byte("keyseed")
-	sk, _ := salg.GeneratePrKey(seed)
-
-	input := []byte("Bench input")
-
->>>>>>> b9785ddf
 	b.StartTimer()
 	for i := 0; i < b.N; i++ {
 		_, _ = salg.SignBytes(sk, input, halg)
@@ -152,7 +134,6 @@
 	if err != nil {
 		log.Error(err.Error())
 		return
-<<<<<<< HEAD
 	}
 	seed := []byte{1, 2, 3, 4}
 	sk, err := salg.GeneratePrKey(seed)
@@ -160,15 +141,6 @@
 		log.Error(err.Error())
 		return
 	}
-=======
-	}
-	seed := []byte{1, 2, 3, 4}
-	sk, err := salg.GeneratePrKey(seed)
-	if err != nil {
-		log.Error(err.Error())
-		return
-	}
->>>>>>> b9785ddf
 	input := []byte("test")
 	testSignBytes(t, salg, nil, sk, input)
 
@@ -178,11 +150,7 @@
 
 // TestG1 helps debugging but is not a unit test
 func TestG1(t *testing.T) {
-<<<<<<< HEAD
-	_, _ = NewSignatureAlgo(BLS_BLS12381)
-=======
-	NewSignatureAlgo(BLS_BLS12381)
->>>>>>> b9785ddf
+	NewSignatureAlgo(BLS_BLS12381)
 
 	var expo scalar
 	randZr(&expo, []byte{0})
@@ -193,11 +161,7 @@
 
 // G1 bench
 func BenchmarkG1(b *testing.B) {
-<<<<<<< HEAD
-	_, _ = NewSignatureAlgo(BLS_BLS12381)
-=======
-	NewSignatureAlgo(BLS_BLS12381)
->>>>>>> b9785ddf
+	NewSignatureAlgo(BLS_BLS12381)
 	var expo scalar
 	randZr(&expo, []byte{0})
 	var res pointG1
@@ -213,11 +177,7 @@
 // TestG2 helps debugging but is not a unit test
 func TestG2(t *testing.T) {
 
-<<<<<<< HEAD
-	_, _ = NewSignatureAlgo(BLS_BLS12381)
-=======
-	NewSignatureAlgo(BLS_BLS12381)
->>>>>>> b9785ddf
+	NewSignatureAlgo(BLS_BLS12381)
 
 	var expo scalar
 	(&expo).setInt(1)
@@ -228,11 +188,7 @@
 
 // G2 bench
 func BenchmarkG2(b *testing.B) {
-<<<<<<< HEAD
-	_, _ = NewSignatureAlgo(BLS_BLS12381)
-=======
-	NewSignatureAlgo(BLS_BLS12381)
->>>>>>> b9785ddf
+	NewSignatureAlgo(BLS_BLS12381)
 	var expo scalar
 	randZr(&expo, []byte{0})
 	var res pointG2
@@ -307,11 +263,6 @@
 }
 
 // Signing bench
-<<<<<<< HEAD
-func BenchmarkECDSASign(b *testing.B) {
-	salg, _ := NewSignatureAlgo(ECDSA_SECp256k1)
-	//salg, _ := NewSignatureAlgo(ECDSA_P256)
-=======
 func BenchmarkECDSA_P256Sign(b *testing.B) {
 	salg, _ := NewSignatureAlgo(ECDSA_P256)
 	halg, _ := NewHashAlgo(SHA3_256)
@@ -328,20 +279,13 @@
 // Signing bench
 func BenchmarkECDSA_SECp256k1Sign(b *testing.B) {
 	salg, _ := NewSignatureAlgo(ECDSA_SECp256k1)
->>>>>>> b9785ddf
 	halg, _ := NewHashAlgo(SHA3_256)
 	benchSign(b, salg, halg)
 }
 
 // Verifying bench
-<<<<<<< HEAD
-func BenchmarkECDSAVerify(b *testing.B) {
-	salg, _ := NewSignatureAlgo(ECDSA_SECp256k1)
-	//salg, _ := NewSignatureAlgo(ECDSA_P256)
-=======
 func BenchmarkECDSA_SECp256k1Verify(b *testing.B) {
 	salg, _ := NewSignatureAlgo(ECDSA_SECp256k1)
->>>>>>> b9785ddf
 	halg, _ := NewHashAlgo(SHA3_256)
 	benchVerify(b, salg, halg)
 }