--- conflicted
+++ resolved
@@ -32,17 +32,7 @@
 
 // VerifyHash implements BLS signature verification on BLS12381 curve
 func (a *BLS_BLS12381Algo) VerifyHash(pk PubKey, s Signature, h Hash) (bool, error) {
-<<<<<<< HEAD
-	hashBytes := h.Bytes()
-	return a.VerifyBytes(pk, s, hashBytes, nil)
-}
-
-// VerifyBytes verifies a signature of a byte array
-func (a *BLS_BLS12381Algo) VerifyBytes(pk PubKey, s Signature, data []byte, alg Hasher) (bool, error) {
 	blsPubKey, ok := pk.(*PubKeyBLS_BLS12381)
-=======
-	blsPubKey, ok := pk.(*PubKey_BLS_BLS12381)
->>>>>>> f4b59744
 	if !ok {
 		return false, cryptoError{"BLS signature verification can only be called using a BLS public key"}
 	}
