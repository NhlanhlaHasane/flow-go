--- conflicted
+++ resolved
@@ -11,16 +11,12 @@
 	"github.com/dapperlabs/flow-go/state/protocol"
 )
 
-<<<<<<< HEAD
-func NewSelectionForCollection(count int, rootHeader *flow.Header, rootQC *model.QuorumCertificate, st protocol.State, clusterRootHeader *flow.Header, clusterState cluster.State, clusterIndex uint, clusterIdentities flow.IdentityList) (*committee.LeaderSelection, error) {
-=======
 // NewSelectionForCollection returns a leader selection instances that caches the leader selection for collection cluster.
 // count: the number of views to pre-generate the leader selection for and cache
 // rootHeader: the root block to query the identities from.
 // rootQC: the QC contains the random beacon, which determines the random seed.
 // clusterRootHeader, clusterState: to determine the cluster index, which determines an indices to seed the random generator
 func NewSelectionForCollection(count int, rootHeader *flow.Header, rootQC *model.QuorumCertificate, st protocol.State, clusterRootHeader *flow.Header, clusterState cluster.State, clusterIndex uint) (*committee.LeaderSelection, error) {
->>>>>>> 44f70c79
 	// random indices is used for deriving random seed, which is used by the leader selection algorithm
 	// each collection cluster will have different random indices, therefore have different random seed.
 	inds := indices.ProtocolCollectorClusterLeaderSelection(uint32(clusterIndex))
@@ -30,9 +26,6 @@
 		return nil, fmt.Errorf("could not read seed: %w", err)
 	}
 
-<<<<<<< HEAD
-	selection, err := committee.ComputeLeaderSelectionFromSeed(clusterRootHeader.View, seed, count, clusterIdentities)
-=======
 	// always use the root header's snapshot to find the identities and their stakes
 	snapshot := st.AtBlockID(rootHeader.ID())
 
@@ -43,7 +36,6 @@
 	}
 
 	selection, err := committee.ComputeLeaderSelectionFromSeed(clusterRootHeader.View, seed, count, identities)
->>>>>>> 44f70c79
 	if err != nil {
 		return nil, fmt.Errorf("could not compute leader selection from seed: %w", err)
 	}
