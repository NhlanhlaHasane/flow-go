package libp2p

import (
	"fmt"
	"hash"
	"strconv"
	"sync"

	"github.com/dchest/siphash"
	"github.com/pkg/errors"
	"github.com/rs/zerolog"

	"github.com/dapperlabs/flow-go/model/flow"
	"github.com/dapperlabs/flow-go/module"
	"github.com/dapperlabs/flow-go/network"
	"github.com/dapperlabs/flow-go/network/gossip/libp2p/cache"
	libp2perrors "github.com/dapperlabs/flow-go/network/gossip/libp2p/errors"
	"github.com/dapperlabs/flow-go/network/gossip/libp2p/message"
	"github.com/dapperlabs/flow-go/network/gossip/libp2p/middleware"
	"github.com/dapperlabs/flow-go/network/gossip/libp2p/topology"
	"github.com/dapperlabs/flow-go/protocol"
)

// Network represents the overlay network of our peer-to-peer network, including
// the protocols for handshakes, authentication, gossiping and heartbeats.
type Network struct {
	sync.RWMutex
	logger  zerolog.Logger
	codec   network.Codec
	state   protocol.State
	me      module.Local
	mw      middleware.Middleware
	top     *topology.Topology
	sip     hash.Hash
	engines map[uint8]network.Engine
	rcache  *cache.RcvCache // used to deduplicate incoming messages
}

// NewNetwork creates a new naive overlay network, using the given middleware to
// communicate to direct peers, using the given codec for serialization, and
// using the given state & cache interfaces to track volatile information.
// csize determines the size of the cache dedicated to keep track of received messages
func NewNetwork(
	log zerolog.Logger,
	codec network.Codec,
	state protocol.State,
	me module.Local,
	mw middleware.Middleware,
	csize int) (*Network, error) {

	top, err := topology.New()
	if err != nil {
		return nil, errors.Wrap(err, "could not initialize topology")
	}

	rcache, err := cache.NewRcvCache(csize)
	if err != nil {
		return nil, errors.Wrap(err, "could not initialize cache")
	}

	o := &Network{
		logger:  log,
		codec:   codec,
		state:   state,
		me:      me,
		mw:      mw,
		top:     top,
		sip:     siphash.New([]byte("daflowtrickleson")),
		engines: make(map[uint8]network.Engine),
		rcache:  rcache,
	}

	return o, nil
}

// Ready returns a channel that will close when the network stack is ready.
func (n *Network) Ready() <-chan struct{} {
	ready := make(chan struct{})
	n.mw.Start(n)
	go func() {
		close(ready)
	}()
	return ready
}

// Done returns a channel that will close when shutdown is complete.
func (n *Network) Done() <-chan struct{} {
	done := make(chan struct{})
	go func() {
		n.mw.Stop()
		close(done)
	}()
	return done
}

// Register will register the given engine with the given unique engine engineID,
// returning a conduit to directly submit messages to the message bus of the
// engine.
func (n *Network) Register(channelID uint8, engine network.Engine) (network.Conduit, error) {
	n.Lock()
	defer n.Unlock()

	// check if the engine engineID is already taken
	_, ok := n.engines[channelID]
	if ok {
		return nil, fmt.Errorf("engine already registered (%d)", engine)
	}

	// Register the middleware for the channelID topic
	err := n.mw.Subscribe(channelID)
	if err != nil {
		return nil, fmt.Errorf("failed to subscribe to channel %d: %w", channelID, err)
	}

	// create the conduit
	conduit := &Conduit{
		channelID: channelID,
		submit:    n.submit,
	}

	// register engine with provided engineID
	n.engines[channelID] = engine
	return conduit, nil
}

// Identity returns a map of all flow.Identifier to flow identity by querying the flow state
func (n *Network) Identity() (map[flow.Identifier]flow.Identity, error) {
	ids, err := n.state.Final().Identities()
	if err != nil {
		return nil, fmt.Errorf("could not get identities: %w", err)
	}
	identifierToID := make(map[flow.Identifier]flow.Identity)
	for _, id := range ids {
		identifierToID[id.NodeID] = *id
	}
	return identifierToID, nil
}

// Cleanup implements a callback to handle peers that have been dropped
// by the middleware layer.
func (n *Network) Cleanup(nodeID flow.Identifier) error {
	// drop the peer state using the ID we registered
	n.top.Down(nodeID)
	return nil
}

func (n *Network) Receive(nodeID flow.Identifier, msg interface{}) error {

	var err error
	switch m := msg.(type) {
	case *message.Message:
		err = n.processNetworkMessage(nodeID, m)
	default:
		err = fmt.Errorf("network received invalid message type (%T)", m)
	}
	if err != nil {
		err = fmt.Errorf("could not process message: %w", err)
	}
	return err
}

func (n *Network) processNetworkMessage(senderID flow.Identifier, message *message.Message) error {
	// checks the cache for deduplication
	if n.rcache.Seen(message.EventID, message.ChannelID) {
		// drops duplicate message
		n.logger.Debug().Bytes("event ID", message.EventID).
			Msg(" dropping message due to duplication")
		return nil
	}
	n.rcache.Add(message.EventID, message.ChannelID)

	// Extract channel id and find the registered engine
	channelID := uint8(message.ChannelID)
	en, found := n.engines[channelID]
	if !found {
		return libp2perrors.NewInvalidEngineError(channelID, senderID.String())
	}

	// Convert message payload to a known message type
	decodedMessage, err := n.codec.Decode(message.Payload)
	if err != nil {
		return fmt.Errorf("could not decode event: %w", err)
	}

	// call the engine with the message payload
	err = en.Process(senderID, decodedMessage)
	if err != nil {
		n.logger.Error().Str("sender", senderID.String()).Uint8("channel", channelID).Err(err)
		return fmt.Errorf("failed to process message from %s: %w", senderID.String(), err)
	}
	return nil
}

// genNetworkMessage uses the codec to encode an event into a NetworkMessage
func (n *Network) genNetworkMessage(channelID uint8, event interface{}, targetIDs ...flow.Identifier) (*message.Message, error) {
	// encode the payload using the configured codec
	payload, err := n.codec.Encode(event)
	if err != nil {
		return nil, errors.Wrap(err, "could not encode event")
	}

	// use a hash with an engine-specific salt to get the payload hash
	sip := siphash.New([]byte("libp2ppacking" + fmt.Sprintf("%03d", channelID)))

	var emTargets [][]byte
	for _, t := range targetIDs {
		emTargets = append(emTargets, t[:])
	}

	// get origin ID (inplace slicing n.me.NodeID()[:] doesn't work)
	selfID := n.me.NodeID()
	originID := selfID[:]

	//cast event to a libp2p.Message
	msg := &message.Message{
		ChannelID: uint32(channelID),
		EventID:   sip.Sum(payload),
		OriginID:  originID,
		TargetIDs: emTargets,
		Payload:   payload,
	}

	return msg, nil
}

// submit method submits the given event for the given channel to the overlay layer
// for processing; it is used by engines through conduits.
func (n *Network) submit(channelID uint8, event interface{}, targetIDs ...flow.Identifier) error {
	// genNetworkMessage the event to get payload and event ID
	msg, err := n.genNetworkMessage(channelID, event, targetIDs...)
	if err != nil {
		return errors.Wrap(err, "could not cast the event into network message")
	}

	// TODO: debup the message here
<<<<<<< HEAD

	err = n.send(channelID, message, targetIDs...)
=======
	err = n.send(msg, targetIDs...)
>>>>>>> 111c9e6a
	if err != nil {
		return errors.Wrap(err, "could not gossip event")
	}

	return nil
}

// send sends the message to the set of target ids through the middleware
// send is the last method within the pipeline of message shipping in network layer
// once it is called, the message slips through the network layer towards the middleware
// If there is only one target NodeID, then a direct 1-1 connection is used by calling middleware.send
// Otherwise, middleware.Publish is used, which uses the PubSub method of communication.
// TODO: Move this decision making to the Middleware Issue#2246
func (n *Network) send(channelID uint8, msg *message.Message, nodeIDs ...flow.Identifier) error {
	var err error
	switch len(nodeIDs) {
	case 0:
		return fmt.Errorf("list of target node IDs empty")
	case 1:
		if nodeIDs[0] == n.me.NodeID() {
			// to avoid self dial by the underlay
			n.logger.Debug().Msg("self dial attempt")
			return nil
		}
		err = n.mw.Send(nodeIDs[0], msg)
	default:
		err = n.mw.Publish(strconv.Itoa(int(channelID)), msg)
	}
	if err != nil {
		err = fmt.Errorf("failed to send message to %s:%w", nodeIDs, err)
	}
	return err
}<|MERGE_RESOLUTION|>--- conflicted
+++ resolved
@@ -233,12 +233,8 @@
 	}
 
 	// TODO: debup the message here
-<<<<<<< HEAD
-
-	err = n.send(channelID, message, targetIDs...)
-=======
-	err = n.send(msg, targetIDs...)
->>>>>>> 111c9e6a
+
+	err = n.send(channelID, msg, targetIDs...)
 	if err != nil {
 		return errors.Wrap(err, "could not gossip event")
 	}
