package main

import (
	"encoding/json"
	"flag"
	"fmt"
	"os"
	"path/filepath"
	"time"

	"github.com/plus3it/gorecurcopy"
	"gopkg.in/yaml.v2"

	"github.com/onflow/flow-go/cmd/build"
	"github.com/onflow/flow-go/integration/testnet"
	"github.com/onflow/flow-go/model/bootstrap"
	"github.com/onflow/flow-go/model/flow"
)

const (
	BootstrapDir               = "./bootstrap"
	ProfilerDir                = "./profiler"
	DataDir                    = "./data"
	TrieDir                    = "./trie"
	DockerComposeFile          = "./docker-compose.nodes.yml"
	DockerComposeFileVersion   = "3.7"
	PrometheusTargetsFile      = "./targets.nodes.json"
	DefaultCollectionCount     = 3
	DefaultConsensusCount      = 3
	DefaultExecutionCount      = 1
	DefaultVerificationCount   = 1
	DefaultAccessCount         = 1
	DefaultUnstakedAccessCount = 0
	DefaultNClusters           = 1
	DefaultProfiler            = false
	DefaultConsensusDelay      = 800 * time.Millisecond
	DefaultCollectionDelay     = 950 * time.Millisecond
	AccessAPIPort              = 3569
	MetricsPort                = 8080
	RPCPort                    = 9000
)

var (
<<<<<<< HEAD
	collectionCount        int
	consensusCount         int
	executionCount         int
	verificationCount      int
	accessCount            int
	nClusters              uint
	numViewsInStakingPhase uint64
	numViewsInDKGPhase     uint64
	numViewsEpoch          uint64
	profiler               bool
	consensusDelay         time.Duration
	collectionDelay        time.Duration
=======
	collectionCount     int
	consensusCount      int
	executionCount      int
	verificationCount   int
	accessCount         int
	unstakedAccessCount int
	nClusters           uint
	profiler            bool
	consensusDelay      time.Duration
	collectionDelay     time.Duration
>>>>>>> 5c9a7c98
)

func init() {
	flag.IntVar(&collectionCount, "collection", DefaultCollectionCount, "number of collection nodes")
	flag.IntVar(&consensusCount, "consensus", DefaultConsensusCount, "number of consensus nodes")
	flag.IntVar(&executionCount, "execution", DefaultExecutionCount, "number of execution nodes")
	flag.IntVar(&verificationCount, "verification", DefaultVerificationCount, "number of verification nodes")
	flag.IntVar(&accessCount, "access", DefaultAccessCount, "number of staked access nodes")
	flag.IntVar(&unstakedAccessCount, "unstaked-access", DefaultUnstakedAccessCount, "number of un-staked access nodes")
	flag.UintVar(&nClusters, "nclusters", DefaultNClusters, "number of collector clusters")
	flag.Uint64Var(&numViewsEpoch, "epoch-length", 0, "number of views in epoch")
	flag.Uint64Var(&numViewsInStakingPhase, "epoch-staking-phase-length", 0, "number of views in epoch staking phase")
	flag.Uint64Var(&numViewsInDKGPhase, "epoch-dkg-phase-length", 0, "number of views in epoch dkg phase")
	flag.BoolVar(&profiler, "profiler", DefaultProfiler, "whether to enable the auto-profiler")
	flag.DurationVar(&consensusDelay, "consensus-delay", DefaultConsensusDelay, "delay on consensus node block proposals")
	flag.DurationVar(&collectionDelay, "collection-delay", DefaultCollectionDelay, "delay on collection node block proposals")
}

func main() {
	flag.Parse()

	fmt.Println("Bootstrapping a new FLITE network...")

	fmt.Printf("Node counts:\n")
	fmt.Printf("- Collection: %d\n", collectionCount)
	fmt.Printf("- Consensus: %d\n", consensusCount)
	fmt.Printf("- Execution: %d\n", executionCount)
	fmt.Printf("- Verification: %d\n", verificationCount)
	fmt.Printf("- Staked Access: %d\n", accessCount)
	fmt.Printf("- Unstaked Access: %d\n\n", unstakedAccessCount)

	nodes := prepareNodes()

	opts := []testnet.NetworkConfigOpt{testnet.WithClusters(nClusters)}
	if numViewsEpoch != 0 {
		opts = append(opts, testnet.WithViewsInEpoch(numViewsEpoch))
	}
	if numViewsInStakingPhase != 0 {
		opts = append(opts, testnet.WithViewsInStakingAuction(numViewsInStakingPhase))
	}
	if numViewsInDKGPhase != 0 {
		opts = append(opts, testnet.WithViewsInDKGPhase(numViewsInDKGPhase))
	}
	conf := testnet.NewNetworkConfig("localnet", nodes, opts...)

	fmt.Printf("Network config:\n")
	fmt.Printf("- Clusters: %d\n", conf.NClusters)
	fmt.Printf("- Epoch Length: %d\n", conf.ViewsInEpoch)
	fmt.Printf("- Staking Phase Length: %d\n", conf.ViewsInStakingAuction)
	fmt.Printf("- DKG Phase Length: %d\n", conf.ViewsInDKGPhase)

	err := os.RemoveAll(BootstrapDir)
	if err != nil && !os.IsNotExist(err) {
		panic(err)
	}

	err = os.Mkdir(BootstrapDir, 0755)
	if err != nil {
		panic(err)
	}

	err = os.RemoveAll(ProfilerDir)
	if err != nil && !os.IsNotExist(err) {
		panic(err)
	}

	err = os.Mkdir(ProfilerDir, 0755)
	if err != nil && !os.IsExist(err) {
		panic(err)
	}

	err = os.RemoveAll(DataDir)
	if err != nil && !os.IsNotExist(err) {
		panic(err)
	}

	err = os.Mkdir(DataDir, 0755)
	if err != nil && !os.IsExist(err) {
		panic(err)
	}

	err = os.RemoveAll(TrieDir)
	if err != nil && !os.IsNotExist(err) {
		panic(err)
	}

	err = os.Mkdir(TrieDir, 0755)
	if err != nil && !os.IsExist(err) {
		panic(err)
	}

	_, _, _, containers, err := testnet.BootstrapNetwork(conf, BootstrapDir)
	if err != nil {
		panic(err)
	}

	fmt.Println("Node bootstrapping data generated...")
	for i, c := range containers {
		fmt.Printf("%d: %s", i+1, c.Identity().String())
		if c.Unstaked {
			fmt.Printf(" (unstaked)")
		}
		fmt.Println()
	}

	services := prepareServices(containers)

	err = writeDockerComposeConfig(services)
	if err != nil {
		panic(err)
	}

	serviceDisc := prepareServiceDiscovery(containers)

	err = writePrometheusConfig(serviceDisc)
	if err != nil {
		panic(err)
	}

	fmt.Print("Bootstrapping success!\n\n")

	for i := 0; i < accessCount; i++ {
		fmt.Printf("Access API %d will be accessible at localhost:%d\n", i+1, AccessAPIPort+i)
	}
	fmt.Println()

	fmt.Print("Run \"make start\" to launch the network.\n")
}

func prepareNodes() []testnet.NodeConfig {
	nodes := make([]testnet.NodeConfig, 0)

	for i := 0; i < collectionCount; i++ {
		nodes = append(nodes, testnet.NewNodeConfig(flow.RoleCollection))
	}

	for i := 0; i < consensusCount; i++ {
		nodes = append(nodes, testnet.NewNodeConfig(flow.RoleConsensus))
	}

	for i := 0; i < executionCount; i++ {
		nodes = append(nodes, testnet.NewNodeConfig(flow.RoleExecution))
	}

	for i := 0; i < verificationCount; i++ {
		nodes = append(nodes, testnet.NewNodeConfig(flow.RoleVerification))
	}

	for i := 0; i < accessCount; i++ {
		nodes = append(nodes, testnet.NewNodeConfig(flow.RoleAccess))
	}

	for i := 0; i < unstakedAccessCount; i++ {
		nodes = append(nodes, testnet.NewNodeConfig(flow.RoleAccess, func(cfg *testnet.NodeConfig) {
			cfg.Unstaked = true
		}))
	}

	return nodes
}

// Network ...
type Network struct {
	Version  string
	Services Services
}

// Services ...
type Services map[string]Service

// Service ...
type Service struct {
	Build       Build `yaml:"build,omitempty"`
	Image       string
	DependsOn   []string `yaml:"depends_on,omitempty"`
	Command     []string
	Environment []string `yaml:"environment,omitempty"`
	Volumes     []string
	Ports       []string `yaml:"ports,omitempty"`
}

// Build ...
type Build struct {
	Context    string
	Dockerfile string
	Args       map[string]string
	Target     string
}

func prepareServices(containers []testnet.ContainerConfig) Services {
	services := make(Services)

	var (
		numCollection   = 0
		numConsensus    = 0
		numExecution    = 0
		numVerification = 0
		numAccess       = 0
	)

	for _, container := range containers {
		switch container.Role {
		case flow.RoleConsensus:
			services[container.ContainerName] = prepareConsensusService(container, numConsensus, "localnet_access_1_1:9000")
			numConsensus++
		case flow.RoleCollection:
			services[container.ContainerName] = prepareCollectionService(container, numCollection, "localnet_access_1_1:9000")
			numCollection++
		case flow.RoleExecution:
			services[container.ContainerName] = prepareExecutionService(container, numExecution)
			numExecution++
		case flow.RoleVerification:
			services[container.ContainerName] = prepareVerificationService(container, numVerification)
			numVerification++
		case flow.RoleAccess:
			services[container.ContainerName] = prepareAccessService(container, numAccess)
			numAccess++
		}
	}

	return services
}

func prepareService(container testnet.ContainerConfig, i int) Service {

	// create a data dir for the node
	dataDir := "./" + filepath.Join(DataDir, container.Role.String(), container.NodeID.String())
	err := os.MkdirAll(dataDir, 0755)
	if err != nil && !os.IsExist(err) {
		panic(err)
	}

	// create the profiler dir for the node
	profilerDir := "./" + filepath.Join(ProfilerDir, container.Role.String(), container.NodeID.String())
	err = os.MkdirAll(profilerDir, 0755)
	if err != nil && !os.IsExist(err) {
		panic(err)
	}

	service := Service{
		Image: fmt.Sprintf("localnet-%s", container.Role),
		Command: []string{
			fmt.Sprintf("--nodeid=%s", container.NodeID),
			"--bootstrapdir=/bootstrap",
			"--datadir=/data",
			"--loglevel=DEBUG",
			fmt.Sprintf("--profiler-enabled=%t", profiler),
			"--profiler-dir=/profiler",
			"--profiler-interval=2m",
		},
		Volumes: []string{
			fmt.Sprintf("%s:/bootstrap:z", BootstrapDir),
			fmt.Sprintf("%s:/profiler:z", profilerDir),
			fmt.Sprintf("%s:/data:z", dataDir),
		},
		Environment: []string{
			"JAEGER_AGENT_HOST=jaeger",
			"JAEGER_AGENT_PORT=6831",
		},
	}

	// only specify build config for first service of each role
	if i == 0 {
		service.Build = Build{
			Context:    "../../",
			Dockerfile: "cmd/Dockerfile",
			Args: map[string]string{
				"TARGET":  container.Role.String(),
				"VERSION": build.Semver(),
				"COMMIT":  build.Commit(),
			},
			Target: "production",
		}
	} else {
		// remaining services of this role must depend on first service
		service.DependsOn = []string{
			fmt.Sprintf("%s_1", container.Role),
		}
	}

	return service
}

func prepareConsensusService(container testnet.ContainerConfig, i int, accessAddress string) Service {
	service := prepareService(container, i)

	timeout := 1200*time.Millisecond + consensusDelay
	service.Command = append(
		service.Command,
		fmt.Sprintf("--block-rate-delay=%s", consensusDelay),
		fmt.Sprintf("--hotstuff-timeout=%s", timeout),
		fmt.Sprintf("--hotstuff-min-timeout=%s", timeout),
		fmt.Sprintf("--chunk-alpha=1"),
		fmt.Sprintf("--emergency-sealing-active=false"),
		fmt.Sprintf("--access-address=%s", accessAddress),
	)

	return service
}

func prepareVerificationService(container testnet.ContainerConfig, i int) Service {
	service := prepareService(container, i)

	service.Command = append(
		service.Command,
		fmt.Sprintf("--chunk-alpha=1"),
	)

	return service
}

func prepareCollectionService(container testnet.ContainerConfig, i int, accessAddress string) Service {
	service := prepareService(container, i)

	timeout := 1200*time.Millisecond + collectionDelay
	service.Command = append(
		service.Command,
		fmt.Sprintf("--block-rate-delay=%s", collectionDelay),
		fmt.Sprintf("--hotstuff-timeout=%s", timeout),
		fmt.Sprintf("--hotstuff-min-timeout=%s", timeout),
		fmt.Sprintf("--ingress-addr=%s:%d", container.ContainerName, RPCPort),
		fmt.Sprintf("--access-address=%s", accessAddress),
	)

	return service
}

func prepareExecutionService(container testnet.ContainerConfig, i int) Service {
	service := prepareService(container, i)

	// create the execution state dir for the node
	trieDir := "./" + filepath.Join(TrieDir, container.Role.String(), container.NodeID.String())
	err := os.MkdirAll(trieDir, 0755)
	if err != nil && !os.IsExist(err) {
		panic(err)
	}

	// we need to actually copy the execution state into the directory for bootstrapping
	sourceDir := "./" + filepath.Join(BootstrapDir, bootstrap.DirnameExecutionState)
	err = gorecurcopy.CopyDirectory(sourceDir, trieDir)
	if err != nil {
		panic(err)
	}

	service.Command = append(
		service.Command,
		"--triedir=/trie",
		fmt.Sprintf("--rpc-addr=%s:%d", container.ContainerName, RPCPort),
	)

	service.Volumes = append(
		service.Volumes,
		fmt.Sprintf("%s:/trie:z", trieDir),
	)

	return service
}

func prepareAccessService(container testnet.ContainerConfig, i int) Service {
	service := prepareService(container, i)

	service.Command = append(service.Command, []string{
		fmt.Sprintf("--rpc-addr=%s:%d", container.ContainerName, RPCPort),
		fmt.Sprintf("--collection-ingress-port=%d", RPCPort),
		"--log-tx-time-to-finalized",
		"--log-tx-time-to-executed",
		"--log-tx-time-to-finalized-executed",
	}...)

	service.Ports = []string{
		fmt.Sprintf("%d:%d", AccessAPIPort+i, RPCPort),
	}

	return service
}

func writeDockerComposeConfig(services Services) error {
	f, err := openAndTruncate(DockerComposeFile)
	if err != nil {
		return err
	}

	network := Network{
		Version:  DockerComposeFileVersion,
		Services: services,
	}

	enc := yaml.NewEncoder(f)

	err = enc.Encode(&network)
	if err != nil {
		return err
	}

	return nil
}

// PrometheusServiceDiscovery ...
type PrometheusServiceDiscovery []PromtheusTargetList

// PromtheusTargetList ...
type PromtheusTargetList struct {
	Targets []string          `json:"targets"`
	Labels  map[string]string `json:"labels"`
}

func newPrometheusTargetList(role flow.Role) PromtheusTargetList {
	return PromtheusTargetList{
		Targets: make([]string, 0),
		Labels: map[string]string{
			"job":  "flow",
			"role": role.String(),
		},
	}
}

func prepareServiceDiscovery(containers []testnet.ContainerConfig) PrometheusServiceDiscovery {
	targets := map[flow.Role]PromtheusTargetList{
		flow.RoleCollection:   newPrometheusTargetList(flow.RoleCollection),
		flow.RoleConsensus:    newPrometheusTargetList(flow.RoleConsensus),
		flow.RoleExecution:    newPrometheusTargetList(flow.RoleExecution),
		flow.RoleVerification: newPrometheusTargetList(flow.RoleVerification),
		flow.RoleAccess:       newPrometheusTargetList(flow.RoleAccess),
	}

	for _, container := range containers {
		containerAddr := fmt.Sprintf("%s:%d", container.ContainerName, MetricsPort)
		containerTargets := targets[container.Role]
		containerTargets.Targets = append(containerTargets.Targets, containerAddr)
		targets[container.Role] = containerTargets
	}

	return PrometheusServiceDiscovery{
		targets[flow.RoleCollection],
		targets[flow.RoleConsensus],
		targets[flow.RoleExecution],
		targets[flow.RoleVerification],
		targets[flow.RoleAccess],
	}
}

func writePrometheusConfig(serviceDisc PrometheusServiceDiscovery) error {
	f, err := openAndTruncate(PrometheusTargetsFile)
	if err != nil {
		return err
	}

	enc := json.NewEncoder(f)

	err = enc.Encode(&serviceDisc)
	if err != nil {
		return err
	}

	return nil
}

func openAndTruncate(filename string) (*os.File, error) {
	f, err := os.OpenFile(filename, os.O_RDWR|os.O_CREATE, 0755)
	if err != nil {
		return nil, err
	}

	// overwrite current file contents
	err = f.Truncate(0)
	if err != nil {
		return nil, err
	}

	_, err = f.Seek(0, 0)
	if err != nil {
		return nil, err
	}

	return f, nil
}<|MERGE_RESOLUTION|>--- conflicted
+++ resolved
@@ -41,12 +41,12 @@
 )
 
 var (
-<<<<<<< HEAD
 	collectionCount        int
 	consensusCount         int
 	executionCount         int
 	verificationCount      int
 	accessCount            int
+	unstakedAccessCount    int
 	nClusters              uint
 	numViewsInStakingPhase uint64
 	numViewsInDKGPhase     uint64
@@ -54,18 +54,6 @@
 	profiler               bool
 	consensusDelay         time.Duration
 	collectionDelay        time.Duration
-=======
-	collectionCount     int
-	consensusCount      int
-	executionCount      int
-	verificationCount   int
-	accessCount         int
-	unstakedAccessCount int
-	nClusters           uint
-	profiler            bool
-	consensusDelay      time.Duration
-	collectionDelay     time.Duration
->>>>>>> 5c9a7c98
 )
 
 func init() {
