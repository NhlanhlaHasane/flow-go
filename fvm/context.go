package fvm

import (
	"github.com/onflow/cadence"
	"github.com/rs/zerolog"

	"github.com/onflow/flow-go/model/flow"
)

// A Context defines a set of execution parameters used by the virtual machine.
type Context struct {
	Chain                            flow.Chain
	ASTCache                         ASTCache
	Blocks                           Blocks
	Metrics                          *MetricsCollector
	GasLimit                         uint64
	EventCollectionByteSizeLimit     uint64
	BlockHeader                      *flow.Header
	ServiceAccountEnabled            bool
	RestrictedAccountCreationEnabled bool
	RestrictedDeploymentEnabled      bool
<<<<<<< HEAD
	LimitAccountStorage              bool
=======
	CadenceLoggingEnabled            bool
>>>>>>> 115ccee9
	SetValueHandler                  SetValueHandler
	SignatureVerifier                SignatureVerifier
	TransactionProcessors            []TransactionProcessor
	ScriptProcessors                 []ScriptProcessor
	StorageCapacityResolver          StorageCapacityResolver
	Logger                           zerolog.Logger
}

// SetValueHandler receives a value written by the Cadence runtime.
type SetValueHandler func(owner flow.Address, key string, value cadence.Value) error

// NewContext initializes a new execution context with the provided options.
func NewContext(logger zerolog.Logger, opts ...Option) Context {
	return newContext(defaultContext(logger), opts...)
}

// NewContextFromParent spawns a child execution context with the provided options.
func NewContextFromParent(parent Context, opts ...Option) Context {
	return newContext(parent, opts...)
}

func newContext(ctx Context, opts ...Option) Context {
	for _, applyOption := range opts {
		ctx = applyOption(ctx)
	}

	return ctx
}

const AccountKeyWeightThreshold = 1000

const defaultGasLimit = 100_000

const defaultEventCollectionByteSizeLimit = 128_000 // 128KB

func defaultContext(logger zerolog.Logger) Context {
	return Context{
		Chain:                            flow.Mainnet.Chain(),
		ASTCache:                         nil,
		Blocks:                           nil,
		Metrics:                          nil,
		GasLimit:                         defaultGasLimit,
		EventCollectionByteSizeLimit:     defaultEventCollectionByteSizeLimit,
		BlockHeader:                      nil,
		ServiceAccountEnabled:            true,
		RestrictedAccountCreationEnabled: true,
		RestrictedDeploymentEnabled:      true,
		CadenceLoggingEnabled:            false,
		SetValueHandler:                  nil,
		SignatureVerifier:                NewDefaultSignatureVerifier(),
		TransactionProcessors: []TransactionProcessor{
			NewTransactionSignatureVerifier(AccountKeyWeightThreshold),
			NewTransactionSequenceNumberChecker(),
			NewTransactionFeeDeductor(),
			NewTransactionInvocator(logger),
			NewTransactionStorageLimiter(),
		},
		ScriptProcessors: []ScriptProcessor{
			NewScriptInvocator(),
		},
		StorageCapacityResolver: ResourceStorageCapacityResolver,
		Logger:                  logger,
	}
}

// An Option sets a configuration parameter for a virtual machine context.
type Option func(ctx Context) Context

// WithChain sets the chain parameters for a virtual machine context.
func WithChain(chain flow.Chain) Option {
	return func(ctx Context) Context {
		ctx.Chain = chain
		return ctx
	}
}

// WithASTCache sets the AST cache for a virtual machine context.
func WithASTCache(cache ASTCache) Option {
	return func(ctx Context) Context {
		ctx.ASTCache = cache
		return ctx
	}
}

// WithGasLimit sets the gas limit for a virtual machine context.
func WithGasLimit(limit uint64) Option {
	return func(ctx Context) Context {
		ctx.GasLimit = limit
		return ctx
	}
}

// WithEventCollectionSizeLimit sets the event collection byte size limit for a virtual machine context.
func WithEventCollectionSizeLimit(limit uint64) Option {
	return func(ctx Context) Context {
		ctx.EventCollectionByteSizeLimit = limit
		return ctx
	}
}

// WithBlockHeader sets the block header for a virtual machine context.
//
// The VM uses the header to provide current block information to the Cadence runtime,
// as well as to seed the pseudorandom number generator.
func WithBlockHeader(header *flow.Header) Option {
	return func(ctx Context) Context {
		ctx.BlockHeader = header
		return ctx
	}
}

// WithBlocks sets the block storage provider for a virtual machine context.
//
// The VM uses the block storage provider to provide historical block information to
// the Cadence runtime.
func WithBlocks(blocks Blocks) Option {
	return func(ctx Context) Context {
		ctx.Blocks = blocks
		return ctx
	}
}

// WithMetricsCollector sets the metrics collector for a virtual machine context.
//
// A metrics collector is used to gather metrics reported by the Cadence runtime.
func WithMetricsCollector(mc *MetricsCollector) Option {
	return func(ctx Context) Context {
		ctx.Metrics = mc
		return ctx
	}
}

// WithTransactionProcessors sets the transaction processors for a
// virtual machine context.
func WithTransactionProcessors(processors ...TransactionProcessor) Option {
	return func(ctx Context) Context {
		ctx.TransactionProcessors = processors
		return ctx
	}
}

// WithServiceAccount enables or disables calls to the Flow service account.
func WithServiceAccount(enabled bool) Option {
	return func(ctx Context) Context {
		ctx.ServiceAccountEnabled = enabled
		return ctx
	}
}

// WithRestrictedDeployment enables or disables restricted contract deployment for a
// virtual machine context.
func WithRestrictedDeployment(enabled bool) Option {
	return func(ctx Context) Context {
		ctx.RestrictedDeploymentEnabled = enabled
		return ctx
	}
}

// WithCadenceLogging enables or disables Cadence logging for a
// virtual machine context.
func WithCadenceLogging(enabled bool) Option {
	return func(ctx Context) Context {
		ctx.CadenceLoggingEnabled = enabled
		return ctx
	}
}

// WithRestrictedAccountCreation enables or disables restricted account creation for a
// virtual machine context
func WithRestrictedAccountCreation(enabled bool) Option {
	return func(ctx Context) Context {
		ctx.RestrictedAccountCreationEnabled = enabled
		return ctx
	}
}

// WithSetValueHandler sets a handler that is called when a value is written
// by the Cadence runtime.
func WithSetValueHandler(handler SetValueHandler) Option {
	return func(ctx Context) Context {
		ctx.SetValueHandler = handler
		return ctx
	}
}<|MERGE_RESOLUTION|>--- conflicted
+++ resolved
@@ -19,11 +19,8 @@
 	ServiceAccountEnabled            bool
 	RestrictedAccountCreationEnabled bool
 	RestrictedDeploymentEnabled      bool
-<<<<<<< HEAD
 	LimitAccountStorage              bool
-=======
 	CadenceLoggingEnabled            bool
->>>>>>> 115ccee9
 	SetValueHandler                  SetValueHandler
 	SignatureVerifier                SignatureVerifier
 	TransactionProcessors            []TransactionProcessor
