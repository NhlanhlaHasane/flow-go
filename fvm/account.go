package fvm

import (
	"errors"
	"fmt"

	"github.com/onflow/cadence"
	jsoncdc "github.com/onflow/cadence/encoding/json"
	"github.com/onflow/cadence/runtime/common"

	"github.com/onflow/flow-go/fvm/programs"
	"github.com/onflow/flow-go/fvm/state"
	"github.com/onflow/flow-go/model/flow"
)

func getAccount(
	vm *VirtualMachine,
	ctx Context,
	sth *state.StateHolder,
<<<<<<< HEAD
	programs *Programs,
=======
	programs *programs.Programs,
>>>>>>> 2b2c8e14
	address flow.Address,
) (*flow.Account, error) {
	accounts := state.NewAccounts(sth)

	account, err := accounts.Get(address)
	if err != nil {
		if errors.Is(err, state.ErrAccountNotFound) {
			return nil, ErrAccountNotFound
		}

		return nil, err
	}

	if ctx.ServiceAccountEnabled {
		env, err := newEnvironment(ctx, vm, sth, programs)
		if err != nil {
			return nil, err
		}
		balance, err := env.GetAccountBalance(common.BytesToAddress(address.Bytes()))
		if err != nil {
			return nil, err
		}

		account.Balance = balance
	}

	return account, nil
}

const initAccountTransactionTemplate = `
import FlowServiceAccount from 0x%s

transaction(restrictedAccountCreationEnabled: Bool) {
  prepare(newAccount: AuthAccount, payerAccount: AuthAccount) {
    if restrictedAccountCreationEnabled && !FlowServiceAccount.isAccountCreator(payerAccount.address) {
	  panic("Account not authorized to create accounts")
    }

    FlowServiceAccount.setupNewAccount(newAccount: newAccount, payer: payerAccount)
  }
}
`

const getFlowTokenBalanceScriptTemplate = `
import FlowServiceAccount from 0x%s

pub fun main(): UFix64 {
  let acct = getAccount(0x%s)
  return FlowServiceAccount.defaultTokenBalance(acct)
}
`

const getStorageCapacityScriptTemplate = `
import FlowStorageFees from 0x%s

pub fun main(): UFix64 {
	return FlowStorageFees.calculateAccountCapacity(0x%s)
}
`

func initAccountTransaction(
	payerAddress flow.Address,
	accountAddress flow.Address,
	serviceAddress flow.Address,
	restrictedAccountCreationEnabled bool,
) *TransactionProcedure {
	arg, err := jsoncdc.Encode(cadence.NewBool(restrictedAccountCreationEnabled))
	if err != nil {
		// this should not fail! It simply encodes a boolean
		panic(fmt.Errorf("cannot json encode cadence boolean argument: %w", err))
	}

	return Transaction(
		flow.NewTransactionBody().
			SetScript([]byte(fmt.Sprintf(initAccountTransactionTemplate, serviceAddress))).
			AddAuthorizer(accountAddress).
			AddAuthorizer(payerAddress).
			AddArgument(arg),
		0,
	)
}

func getFlowTokenBalanceScript(accountAddress, serviceAddress flow.Address) *ScriptProcedure {
	return Script([]byte(fmt.Sprintf(getFlowTokenBalanceScriptTemplate, serviceAddress, accountAddress)))
}

func getStorageCapacityScript(accountAddress, serviceAddress flow.Address) *ScriptProcedure {
	return Script([]byte(fmt.Sprintf(getStorageCapacityScriptTemplate, serviceAddress, accountAddress)))
}<|MERGE_RESOLUTION|>--- conflicted
+++ resolved
@@ -17,11 +17,7 @@
 	vm *VirtualMachine,
 	ctx Context,
 	sth *state.StateHolder,
-<<<<<<< HEAD
-	programs *Programs,
-=======
 	programs *programs.Programs,
->>>>>>> 2b2c8e14
 	address flow.Address,
 ) (*flow.Account, error) {
 	accounts := state.NewAccounts(sth)
