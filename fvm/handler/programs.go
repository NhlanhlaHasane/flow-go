package handler

import (
	"fmt"

	"github.com/onflow/cadence/runtime/common"
	"github.com/onflow/cadence/runtime/interpreter"

	"github.com/onflow/flow-go/fvm/programs"
	"github.com/onflow/flow-go/fvm/state"
)

func NewProgramsHandler(programs *programs.Programs, stateHolder *state.StateHolder) *ProgramsHandler {
	return &ProgramsHandler{
		masterState:  stateHolder,
		viewsStack:   nil,
		Programs:     programs,
		initialState: stateHolder.State(),
	}
}

type stackEntry struct {
	state    *state.State
	location common.Location
}

// ProgramsHandler manages operations using Programs storage.
// It's separation of concern for hostEnv
// Cadence contract guarantees that Get/Set methods will be called in a LIFO manner,
// so we use stack based approach here. During successful execution stack should be cleared
// naturally, making cleanup method essentially no-op. But if something goes wrong, all nested
// views must be merged in order to make sure they are recorded
type ProgramsHandler struct {
	masterState  *state.StateHolder
	viewsStack   []stackEntry
	Programs     *programs.Programs
	initialState *state.State
}

func (h *ProgramsHandler) Set(location common.Location, program *interpreter.Program) error {

	// we track only for AddressLocation, so for anything other simply put a value
	if _, is := location.(common.AddressLocation); !is {
		h.Programs.Set(location, program, nil)
		return nil
	}

	if len(h.viewsStack) == 0 {
		return fmt.Errorf("views stack empty while set called, for location %s", location.String())
	}

	// pop
	last := h.viewsStack[len(h.viewsStack)-1]
	h.viewsStack = h.viewsStack[0 : len(h.viewsStack)-1]

	if last.location.ID() != location.ID() {
		return fmt.Errorf("set called for type %s while last get was for %s", location.String(), last.location.String())
	}

	h.Programs.Set(location, program, last.state)

	err := h.mergeState(last.state)

	return err
}

func (h *ProgramsHandler) mergeState(state *state.State) error {
	if len(h.viewsStack) == 0 {
		// if this was last item, merge to the master state
		h.masterState.SetActiveState(h.initialState)
	} else {
		h.masterState.SetActiveState(h.viewsStack[len(h.viewsStack)-1].state)
	}

	return h.masterState.State().MergeState(state)
}

func (h *ProgramsHandler) Get(location common.Location) (*interpreter.Program, bool) {
	program, view, has := h.Programs.Get(location)
	if has {
		if view != nil { // handle view not set (ie. for non-address locations
			err := h.mergeState(view)
			if err != nil {
				panic(fmt.Sprintf("merge error while getting program, panic: %s", err))
			}
		}
		return program, true
	}

	// we track only for AddressLocation
	if _, is := location.(common.AddressLocation); !is {
		return nil, false
	}

	parentState := h.masterState.State()
	if len(h.viewsStack) > 0 {
		parentState = h.viewsStack[len(h.viewsStack)-1].state
	}

	childState := parentState.NewChild()

	h.viewsStack = append(h.viewsStack, stackEntry{
		state:    childState,
		location: location,
	})

	h.masterState.SetActiveState(childState)

	return nil, false
}

func (h *ProgramsHandler) Cleanup() error {
	stackLen := len(h.viewsStack)

	if stackLen == 0 {
		return nil
	}

	for i := stackLen - 1; i > 0; i-- {
		entry := h.viewsStack[i]
		err := h.viewsStack[i-1].state.MergeState(entry.state)
		if err != nil {
			return fmt.Errorf("cannot merge state while cleanup: %w", err)
		}
	}

<<<<<<< HEAD
	return h.initialState.MergeState(h.viewsStack[0].state)
=======
	err := h.initialState.MergeState(h.viewsStack[0].state)
	if err != nil {
		return err
	}

	// reset the stack
	h.viewsStack = nil
	h.masterState.SetActiveState(h.initialState)
	return nil
>>>>>>> 0381bf6e
}<|MERGE_RESOLUTION|>--- conflicted
+++ resolved
@@ -124,9 +124,6 @@
 		}
 	}
 
-<<<<<<< HEAD
-	return h.initialState.MergeState(h.viewsStack[0].state)
-=======
 	err := h.initialState.MergeState(h.viewsStack[0].state)
 	if err != nil {
 		return err
@@ -136,5 +133,4 @@
 	h.viewsStack = nil
 	h.masterState.SetActiveState(h.initialState)
 	return nil
->>>>>>> 0381bf6e
 }